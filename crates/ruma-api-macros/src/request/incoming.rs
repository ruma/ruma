--- conflicted
+++ resolved
@@ -26,11 +26,6 @@
         // a path field look here.
         let (parse_request_path, path_vars) = if self.has_path_fields() {
             let path_vars: Vec<_> = self.path_fields().filter_map(|f| f.ident.as_ref()).collect();
-<<<<<<< HEAD
-
-            let vars = path_vars.clone();
-=======
->>>>>>> 2da8a34f
 
             let parse_request_path = quote! {
                 let (#(#path_vars,)*) = #serde::Deserialize::deserialize(
