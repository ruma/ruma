#![allow(clippy::exhaustive_structs)]

#[derive(Copy, Clone, Debug, ruma_serde::Outgoing, serde::Serialize)]
pub struct OtherThing<'t> {
    pub some: &'t str,
    pub t: &'t [u8],
}

mod empty_response {
    use ruma_api::ruma_api;
    use ruma_identifiers::{RoomAliasId, RoomId};

    ruma_api! {
        metadata: {
            description: "Add an alias to a room.",
            method: PUT,
            name: "create_alias",
            unstable_path: "/_matrix/client/r0/directory/room/:room_alias",
            rate_limited: false,
            authentication: AccessToken,
        }

        request: {
            /// The room alias to set.
            #[ruma_api(path)]
            pub room_alias: &'a RoomAliasId,

            /// The room ID to set.
            pub room_id: &'a RoomId,
        }

        response: {}
    }
}

mod nested_types {
    use ruma_api::ruma_api;
    use ruma_identifiers::RoomAliasId;

    ruma_api! {
        metadata: {
            description: "Add an alias to a room.",
            method: PUT,
            name: "create_alias",
<<<<<<< HEAD
            unstable_path: "/_matrix/client/r0/directory/room/:room_alias",
=======
            path: "/_matrix/client/r0/directory/room",
>>>>>>> f72d6601
            rate_limited: false,
            authentication: AccessToken,
        }

        request: {
            /// The room alias to set.
            pub room_alias: &'a [Option<&'a RoomAliasId>],

            /// The room ID to set.
            pub room_id: &'b [Option<Option<&'a ruma_identifiers::DeviceId>>],
        }

        response: {}
    }
}

mod full_request_response {
    use ruma_api::ruma_api;

    use super::{IncomingOtherThing, OtherThing};

    ruma_api! {
        metadata: {
            description: "Does something.",
            method: POST,
            name: "no_fields",
            unstable_path: "/_matrix/my/endpoint/:thing",
            rate_limited: false,
            authentication: None,
        }

        request: {
            #[ruma_api(query)]
            pub abc: &'a str,
            #[ruma_api(path)]
            pub thing: &'a str,
            #[ruma_api(header = CONTENT_TYPE)]
            pub stuff: &'a str,
            pub more: OtherThing<'t>,
        }

        response: {
            #[ruma_api(body)]
            pub thing: Vec<String>,
            #[ruma_api(header = CONTENT_TYPE)]
            pub stuff: String,
        }
    }
}

mod full_request_response_with_query_map {
    use ruma_api::ruma_api;

    ruma_api! {
        metadata: {
            description: "Does something.",
            method: GET,
            name: "no_fields",
            unstable_path: "/_matrix/my/endpoint/:thing",
            rate_limited: false,
            authentication: None,
        }

        request: {
            #[ruma_api(query_map)]
            // pub abc: &'a [(&'a str, &'a str)], // TODO handle this use case
            pub abc: Vec<(String, String)>,
            #[ruma_api(path)]
            pub thing: &'a str,
            #[ruma_api(header = CONTENT_TYPE)]
            pub stuff: &'a str,
        }

        response: {
            #[ruma_api(body)]
            pub thing: String,
            #[ruma_api(header = CONTENT_TYPE)]
            pub stuff: String,
        }
    }
}

mod query_fields {
    use ruma_api::ruma_api;

    ruma_api! {
        metadata: {
            description: "Get the list of rooms in this homeserver's public directory.",
            method: GET,
            name: "get_public_rooms",
            unstable_path: "/_matrix/client/r0/publicRooms",
            rate_limited: false,
            authentication: None,
        }

        request: {
            /// Limit for the number of results to return.
            #[serde(skip_serializing_if = "Option::is_none")]
            #[ruma_api(query)]
            pub limit: Option<usize>,

            /// Pagination token from a previous request.
            #[serde(skip_serializing_if = "Option::is_none")]
            #[ruma_api(query)]
            pub since: Option<&'a str>,

            /// The server to fetch the public room lists from.
            ///
            /// `None` means the server this request is sent to.
            #[serde(skip_serializing_if = "Option::is_none")]
            #[ruma_api(query)]
            pub server: Option<&'a str>,
        }

        response: {}
    }
}<|MERGE_RESOLUTION|>--- conflicted
+++ resolved
@@ -42,11 +42,7 @@
             description: "Add an alias to a room.",
             method: PUT,
             name: "create_alias",
-<<<<<<< HEAD
-            unstable_path: "/_matrix/client/r0/directory/room/:room_alias",
-=======
-            path: "/_matrix/client/r0/directory/room",
->>>>>>> f72d6601
+            unstable_path: "/_matrix/client/r0/directory/room",
             rate_limited: false,
             authentication: AccessToken,
         }
