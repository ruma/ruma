use bytes::BufMut;
use ruma_api::{
    error::{FromHttpResponseError, IntoHttpError, MatrixError},
    ruma_api, IncomingResponse, OutgoingResponse,
};
use ruma_serde::Outgoing;

ruma_api! {
    metadata: {
        description: "Does something.",
        method: POST, // An `http::Method` constant. No imports required.
        name: "some_endpoint",
<<<<<<< HEAD
        unstable_path: "/_matrix/some/endpoint/:baz",
=======
        path: "/_matrix/some/endpoint/:foo",
>>>>>>> f72d6601
        rate_limited: false,
        authentication: None,
    }

    #[derive(PartialEq)] // Make sure attributes work
    request: {
        // With no attribute on the field, it will be put into the body of the request.
        #[ruma_api(path)]
        pub foo: String,
    }
}

#[derive(Outgoing)]
pub struct Response;

impl IncomingResponse for Response {
    type EndpointError = MatrixError;

    fn try_from_http_response<T: AsRef<[u8]>>(
        _: http::Response<T>,
    ) -> Result<Self, FromHttpResponseError<MatrixError>> {
        todo!()
    }
}

impl OutgoingResponse for Response {
    fn try_into_http_response<T: Default + BufMut>(
        self,
    ) -> Result<http::Response<T>, IntoHttpError> {
        todo!()
    }
}

fn main() {
    let req1 = Request { foo: "foo".into() };
    let req2 = req1.clone();

    assert_eq!(req1, req2);
}<|MERGE_RESOLUTION|>--- conflicted
+++ resolved
@@ -10,11 +10,7 @@
         description: "Does something.",
         method: POST, // An `http::Method` constant. No imports required.
         name: "some_endpoint",
-<<<<<<< HEAD
-        unstable_path: "/_matrix/some/endpoint/:baz",
-=======
-        path: "/_matrix/some/endpoint/:foo",
->>>>>>> f72d6601
+        unstable_path: "/_matrix/some/endpoint/:foo",
         rate_limited: false,
         authentication: None,
     }
