--- conflicted
+++ resolved
@@ -1,10 +1,7 @@
 # [unreleased]
 
-<<<<<<< HEAD
-=======
 # 0.12.3
 
->>>>>>> 2f9081cd
 * Add a `feature = "compat"` workaround for Element failing on `GET /_matrix/client/r0/account/3pid`
   response if the optional `threepids` field is missing
 
