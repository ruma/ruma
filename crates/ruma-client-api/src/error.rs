--- conflicted
+++ resolved
@@ -182,12 +182,8 @@
             Self::Exclusive => "M_EXCLUSIVE",
             Self::ResourceLimitExceeded { .. } => "M_RESOURCE_LIMIT_EXCEEDED",
             Self::CannotLeaveServerNoticeRoom => "M_CANNOT_LEAVE_SERVER_NOTICE_ROOM",
-<<<<<<< HEAD
             Self::WeakPassword => "M_WEAK_PASSWORD",
-            Self::_Custom { errcode, .. } => errcode,
-=======
             Self::_Custom { errcode, .. } => &errcode.0,
->>>>>>> 08d60b3d
         }
     }
 }
