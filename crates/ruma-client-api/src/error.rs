//! Errors that can be sent from the homeserver.

use std::{collections::BTreeMap, fmt, str::FromStr, sync::Arc};

use as_variant::as_variant;
use bytes::{BufMut, Bytes};
use ruma_common::{
    api::{
        error::{
            FromHttpResponseError, HeaderDeserializationError, HeaderSerializationError,
            IntoHttpError, MatrixErrorBody,
        },
        EndpointError, OutgoingResponse,
    },
    RoomVersionId,
};
use serde::{Deserialize, Serialize};
use serde_json::{from_slice as from_json_slice, Value as JsonValue};
use web_time::{Duration, SystemTime};

use crate::{
    http_headers::{http_date_to_system_time, system_time_to_http_date},
    PrivOwnedStr,
};

/// Deserialize and Serialize implementations for ErrorKind.
/// Separate module because it's a lot of code.
mod kind_serde;

/// An enum for the error kind.
///
/// Items may contain additional information.
#[derive(Clone, Debug, PartialEq, Eq)]
#[non_exhaustive]
pub enum ErrorKind {
    /// M_FORBIDDEN
    #[non_exhaustive]
    Forbidden {
        /// The `WWW-Authenticate` header error message.
        #[cfg(feature = "unstable-msc2967")]
        authenticate: Option<AuthenticateError>,
    },

    /// M_UNKNOWN_TOKEN
    UnknownToken {
        /// If this is `true`, the client can acquire a new access token by specifying the device
        /// ID it is already using to the login API.
        ///
        /// For more information, see [the spec].
        ///
        /// [the spec]: https://spec.matrix.org/latest/client-server-api/#soft-logout
        soft_logout: bool,
    },

    /// M_MISSING_TOKEN
    MissingToken,

    /// M_BAD_JSON
    BadJson,

    /// M_NOT_JSON
    NotJson,

    /// M_NOT_FOUND
    NotFound,

    /// M_LIMIT_EXCEEDED
    LimitExceeded {
        /// How long a client should wait before they can try again.
        retry_after: Option<RetryAfter>,
    },

    /// M_UNKNOWN
    Unknown,

    /// M_UNRECOGNIZED
    Unrecognized,

    /// M_UNAUTHORIZED
    Unauthorized,

    /// M_USER_DEACTIVATED
    UserDeactivated,

    /// M_USER_IN_USE
    UserInUse,

    /// M_INVALID_USERNAME
    InvalidUsername,

    /// M_ROOM_IN_USE
    RoomInUse,

    /// M_INVALID_ROOM_STATE
    InvalidRoomState,

    /// M_THREEPID_IN_USE
    ThreepidInUse,

    /// M_THREEPID_NOT_FOUND
    ThreepidNotFound,

    /// M_THREEPID_AUTH_FAILED
    ThreepidAuthFailed,

    /// M_THREEPID_DENIED
    ThreepidDenied,

    /// M_SERVER_NOT_TRUSTED
    ServerNotTrusted,

    /// M_UNSUPPORTED_ROOM_VERSION
    UnsupportedRoomVersion,

    /// M_INCOMPATIBLE_ROOM_VERSION
    IncompatibleRoomVersion {
        /// The room's version.
        room_version: RoomVersionId,
    },

    /// M_BAD_STATE
    BadState,

    /// M_GUEST_ACCESS_FORBIDDEN
    GuestAccessForbidden,

    /// M_CAPTCHA_NEEDED
    CaptchaNeeded,

    /// M_CAPTCHA_INVALID
    CaptchaInvalid,

    /// M_MISSING_PARAM
    MissingParam,

    /// M_INVALID_PARAM
    InvalidParam,

    /// M_TOO_LARGE
    TooLarge,

    /// M_EXCLUSIVE
    Exclusive,

    /// M_RESOURCE_LIMIT_EXCEEDED
    ResourceLimitExceeded {
        /// A URI giving a contact method for the server administrator.
        admin_contact: String,
    },

    /// M_CANNOT_LEAVE_SERVER_NOTICE_ROOM
    CannotLeaveServerNoticeRoom,

    /// M_WEAK_PASSWORD
    WeakPassword,

    /// M_UNABLE_TO_AUTHORISE_JOIN
    UnableToAuthorizeJoin,

    /// M_UNABLE_TO_GRANT_JOIN
    UnableToGrantJoin,

    /// M_BAD_ALIAS
    BadAlias,

    /// M_DUPLICATE_ANNOTATION
    DuplicateAnnotation,

    /// M_NOT_YET_UPLOADED
    NotYetUploaded,

    /// M_CANNOT_OVERWRITE_MEDIA
    CannotOverwriteMedia,

    /// M_UNKNOWN_POS for sliding sync
<<<<<<< HEAD
    #[cfg(any(feature = "unstable-msc3575", feature = "unstable-simplified-msc3575"))]
=======
    #[cfg(any(feature = "unstable-msc3575", feature = "unstable-msc4186"))]
>>>>>>> 2499d59b
    UnknownPos,

    /// M_URL_NOT_SET
    UrlNotSet,

    /// M_BAD_STATUS
    BadStatus {
        /// The HTTP status code of the response.
        status: Option<http::StatusCode>,

        /// The body of the response.
        body: Option<String>,
    },

    /// M_CONNECTION_FAILED
    ConnectionFailed,

    /// M_CONNECTION_TIMEOUT
    ConnectionTimeout,

    /// M_WRONG_ROOM_KEYS_VERSION
    WrongRoomKeysVersion {
        /// The currently active backup version.
        current_version: Option<String>,
    },

    /// M_UNACTIONABLE
    #[cfg(feature = "unstable-msc3843")]
    Unactionable,

    #[doc(hidden)]
    _Custom { errcode: PrivOwnedStr, extra: Extra },
}

impl ErrorKind {
    /// Constructs an empty [`ErrorKind::Forbidden`] variant.
    pub fn forbidden() -> Self {
        Self::Forbidden {
            #[cfg(feature = "unstable-msc2967")]
            authenticate: None,
        }
    }

    /// Constructs an [`ErrorKind::Forbidden`] variant with the given `WWW-Authenticate` header
    /// error message.
    #[cfg(feature = "unstable-msc2967")]
    pub fn forbidden_with_authenticate(authenticate: AuthenticateError) -> Self {
        Self::Forbidden { authenticate: Some(authenticate) }
    }
}

#[doc(hidden)]
#[derive(Clone, Debug, PartialEq, Eq)]
pub struct Extra(BTreeMap<String, JsonValue>);

impl AsRef<str> for ErrorKind {
    fn as_ref(&self) -> &str {
        match self {
            Self::Forbidden { .. } => "M_FORBIDDEN",
            Self::UnknownToken { .. } => "M_UNKNOWN_TOKEN",
            Self::MissingToken => "M_MISSING_TOKEN",
            Self::BadJson => "M_BAD_JSON",
            Self::NotJson => "M_NOT_JSON",
            Self::NotFound => "M_NOT_FOUND",
            Self::LimitExceeded { .. } => "M_LIMIT_EXCEEDED",
            Self::Unknown => "M_UNKNOWN",
            Self::Unrecognized => "M_UNRECOGNIZED",
            Self::Unauthorized => "M_UNAUTHORIZED",
            Self::UserDeactivated => "M_USER_DEACTIVATED",
            Self::UserInUse => "M_USER_IN_USE",
            Self::InvalidUsername => "M_INVALID_USERNAME",
            Self::RoomInUse => "M_ROOM_IN_USE",
            Self::InvalidRoomState => "M_INVALID_ROOM_STATE",
            Self::ThreepidInUse => "M_THREEPID_IN_USE",
            Self::ThreepidNotFound => "M_THREEPID_NOT_FOUND",
            Self::ThreepidAuthFailed => "M_THREEPID_AUTH_FAILED",
            Self::ThreepidDenied => "M_THREEPID_DENIED",
            Self::ServerNotTrusted => "M_SERVER_NOT_TRUSTED",
            Self::UnsupportedRoomVersion => "M_UNSUPPORTED_ROOM_VERSION",
            Self::IncompatibleRoomVersion { .. } => "M_INCOMPATIBLE_ROOM_VERSION",
            Self::BadState => "M_BAD_STATE",
            Self::GuestAccessForbidden => "M_GUEST_ACCESS_FORBIDDEN",
            Self::CaptchaNeeded => "M_CAPTCHA_NEEDED",
            Self::CaptchaInvalid => "M_CAPTCHA_INVALID",
            Self::MissingParam => "M_MISSING_PARAM",
            Self::InvalidParam => "M_INVALID_PARAM",
            Self::TooLarge => "M_TOO_LARGE",
            Self::Exclusive => "M_EXCLUSIVE",
            Self::ResourceLimitExceeded { .. } => "M_RESOURCE_LIMIT_EXCEEDED",
            Self::CannotLeaveServerNoticeRoom => "M_CANNOT_LEAVE_SERVER_NOTICE_ROOM",
            Self::WeakPassword => "M_WEAK_PASSWORD",
            Self::UnableToAuthorizeJoin => "M_UNABLE_TO_AUTHORISE_JOIN",
            Self::UnableToGrantJoin => "M_UNABLE_TO_GRANT_JOIN",
            Self::BadAlias => "M_BAD_ALIAS",
            Self::DuplicateAnnotation => "M_DUPLICATE_ANNOTATION",
            Self::NotYetUploaded => "M_NOT_YET_UPLOADED",
            Self::CannotOverwriteMedia => "M_CANNOT_OVERWRITE_MEDIA",
<<<<<<< HEAD
            #[cfg(any(feature = "unstable-msc3575", feature = "unstable-simplified-msc3575"))]
=======
            #[cfg(any(feature = "unstable-msc3575", feature = "unstable-msc4186"))]
>>>>>>> 2499d59b
            Self::UnknownPos => "M_UNKNOWN_POS",
            Self::UrlNotSet => "M_URL_NOT_SET",
            Self::BadStatus { .. } => "M_BAD_STATUS",
            Self::ConnectionFailed => "M_CONNECTION_FAILED",
            Self::ConnectionTimeout => "M_CONNECTION_TIMEOUT",
            Self::WrongRoomKeysVersion { .. } => "M_WRONG_ROOM_KEYS_VERSION",
            #[cfg(feature = "unstable-msc3843")]
            Self::Unactionable => "M_UNACTIONABLE",
            Self::_Custom { errcode, .. } => &errcode.0,
        }
    }
}

impl fmt::Display for ErrorKind {
    fn fmt(&self, f: &mut fmt::Formatter<'_>) -> fmt::Result {
        write!(f, "{}", self.as_ref())
    }
}

/// The body of a Matrix Client API error.
#[derive(Debug, Clone)]
#[allow(clippy::exhaustive_enums)]
pub enum ErrorBody {
    /// A JSON body with the fields expected for Client API errors.
    Standard {
        /// A value which can be used to handle an error message.
        kind: ErrorKind,

        /// A human-readable error message, usually a sentence explaining what went wrong.
        message: String,
    },

    /// A JSON body with an unexpected structure.
    Json(JsonValue),

    /// A response body that is not valid JSON.
    #[non_exhaustive]
    NotJson {
        /// The raw bytes of the response body.
        bytes: Bytes,

        /// The error from trying to deserialize the bytes as JSON.
        deserialization_error: Arc<serde_json::Error>,
    },
}

/// A JSON body with the fields expected for Client API errors.
#[derive(Clone, Debug, Deserialize, Serialize)]
#[allow(clippy::exhaustive_structs)]
pub struct StandardErrorBody {
    /// A value which can be used to handle an error message.
    #[serde(flatten)]
    pub kind: ErrorKind,

    /// A human-readable error message, usually a sentence explaining what went wrong.
    #[serde(rename = "error")]
    pub message: String,
}

/// A Matrix Error
#[derive(Debug, Clone)]
#[cfg_attr(not(feature = "unstable-exhaustive-types"), non_exhaustive)]
pub struct Error {
    /// The http status code.
    pub status_code: http::StatusCode,

    /// The http response's body.
    pub body: ErrorBody,
}

impl Error {
    /// Constructs a new `Error` with the given status code and body.
    ///
    /// This is equivalent to calling `body.into_error(status_code)`.
    pub fn new(status_code: http::StatusCode, body: ErrorBody) -> Self {
        Self { status_code, body }
    }

    /// If `self` is a server error in the `errcode` + `error` format expected
    /// for client-server API endpoints, returns the error kind (`errcode`).
    pub fn error_kind(&self) -> Option<&ErrorKind> {
        as_variant!(&self.body, ErrorBody::Standard { kind, .. } => kind)
    }
}

impl EndpointError for Error {
    fn from_http_response<T: AsRef<[u8]>>(response: http::Response<T>) -> Self {
        let status = response.status();

        let body_bytes = &response.body().as_ref();
        let error_body: ErrorBody = match from_json_slice(body_bytes) {
            Ok(StandardErrorBody { mut kind, message }) => {
                let headers = response.headers();

                match &mut kind {
                    #[cfg(feature = "unstable-msc2967")]
                    ErrorKind::Forbidden { authenticate } => {
                        *authenticate = headers
                            .get(http::header::WWW_AUTHENTICATE)
                            .and_then(|val| val.to_str().ok())
                            .and_then(AuthenticateError::from_str);
                    }
                    ErrorKind::LimitExceeded { retry_after } => {
                        // The Retry-After header takes precedence over the retry_after_ms field in
                        // the body.
                        if let Some(Ok(retry_after_header)) =
                            headers.get(http::header::RETRY_AFTER).map(RetryAfter::try_from)
                        {
                            *retry_after = Some(retry_after_header);
                        }
                    }
                    _ => {}
                }

                ErrorBody::Standard { kind, message }
            }
            Err(_) => match MatrixErrorBody::from_bytes(body_bytes) {
                MatrixErrorBody::Json(json) => ErrorBody::Json(json),
                MatrixErrorBody::NotJson { bytes, deserialization_error, .. } => {
                    ErrorBody::NotJson { bytes, deserialization_error }
                }
            },
        };

        error_body.into_error(status)
    }
}

impl fmt::Display for Error {
    fn fmt(&self, f: &mut fmt::Formatter<'_>) -> fmt::Result {
        let status_code = self.status_code.as_u16();
        match &self.body {
            ErrorBody::Standard { kind, message } => {
                write!(f, "[{status_code} / {kind}] {message}")
            }
            ErrorBody::Json(json) => write!(f, "[{status_code}] {json}"),
            ErrorBody::NotJson { .. } => write!(f, "[{status_code}] <non-json bytes>"),
        }
    }
}

impl std::error::Error for Error {}

impl ErrorBody {
    /// Convert the ErrorBody into an Error by adding the http status code.
    ///
    /// This is equivalent to calling `Error::new(status_code, self)`.
    pub fn into_error(self, status_code: http::StatusCode) -> Error {
        Error { status_code, body: self }
    }
}

impl OutgoingResponse for Error {
    fn try_into_http_response<T: Default + BufMut>(
        self,
    ) -> Result<http::Response<T>, IntoHttpError> {
        let mut builder = http::Response::builder()
            .header(http::header::CONTENT_TYPE, "application/json")
            .status(self.status_code);

        #[allow(clippy::collapsible_match)]
        if let ErrorBody::Standard { kind, .. } = &self.body {
            match kind {
                #[cfg(feature = "unstable-msc2967")]
                ErrorKind::Forbidden { authenticate: Some(auth_error) } => {
                    builder = builder.header(http::header::WWW_AUTHENTICATE, auth_error);
                }
                ErrorKind::LimitExceeded { retry_after: Some(retry_after) } => {
                    let header_value = http::HeaderValue::try_from(retry_after)?;
                    builder = builder.header(http::header::RETRY_AFTER, header_value);
                }
                _ => {}
            }
        }

        builder
            .body(match self.body {
                ErrorBody::Standard { kind, message } => {
                    ruma_common::serde::json_to_buf(&StandardErrorBody { kind, message })?
                }
                ErrorBody::Json(json) => ruma_common::serde::json_to_buf(&json)?,
                ErrorBody::NotJson { .. } => {
                    return Err(IntoHttpError::Json(serde::ser::Error::custom(
                        "attempted to serialize ErrorBody::NotJson",
                    )));
                }
            })
            .map_err(Into::into)
    }
}

/// Errors in the `WWW-Authenticate` header.
///
/// To construct this use `::from_str()`. To get its serialized form, use its
/// `TryInto<http::HeaderValue>` implementation.
#[cfg(feature = "unstable-msc2967")]
#[derive(Clone, Debug, PartialEq, Eq)]
#[non_exhaustive]
pub enum AuthenticateError {
    /// insufficient_scope
    ///
    /// Encountered when authentication is handled by OpenID Connect and the current access token
    /// isn't authorized for the proper scope for this request. It should be paired with a
    /// `401` status code and a `M_FORBIDDEN` error.
    InsufficientScope {
        /// The new scope to request an authorization for.
        scope: String,
    },

    #[doc(hidden)]
    _Custom { errcode: PrivOwnedStr, attributes: AuthenticateAttrs },
}

#[cfg(feature = "unstable-msc2967")]
#[doc(hidden)]
#[derive(Clone, Debug, PartialEq, Eq)]
pub struct AuthenticateAttrs(BTreeMap<String, String>);

#[cfg(feature = "unstable-msc2967")]
impl AuthenticateError {
    /// Construct an `AuthenticateError` from a string.
    ///
    /// Returns `None` if the string doesn't contain an error.
    fn from_str(s: &str) -> Option<Self> {
        if let Some(val) = s.strip_prefix("Bearer").map(str::trim) {
            let mut errcode = None;
            let mut attrs = BTreeMap::new();

            // Split the attributes separated by commas and optionally spaces, then split the keys
            // and the values, with the values optionally surrounded by double quotes.
            for (key, value) in val
                .split(',')
                .filter_map(|attr| attr.trim().split_once('='))
                .map(|(key, value)| (key, value.trim_matches('"')))
            {
                if key == "error" {
                    errcode = Some(value);
                } else {
                    attrs.insert(key.to_owned(), value.to_owned());
                }
            }

            if let Some(errcode) = errcode {
                let error = if let Some(scope) =
                    attrs.get("scope").filter(|_| errcode == "insufficient_scope")
                {
                    AuthenticateError::InsufficientScope { scope: scope.to_owned() }
                } else {
                    AuthenticateError::_Custom {
                        errcode: PrivOwnedStr(errcode.into()),
                        attributes: AuthenticateAttrs(attrs),
                    }
                };

                return Some(error);
            }
        }

        None
    }
}

#[cfg(feature = "unstable-msc2967")]
impl TryFrom<&AuthenticateError> for http::HeaderValue {
    type Error = http::header::InvalidHeaderValue;

    fn try_from(error: &AuthenticateError) -> Result<Self, Self::Error> {
        let s = match error {
            AuthenticateError::InsufficientScope { scope } => {
                format!("Bearer error=\"insufficient_scope\", scope=\"{scope}\"")
            }
            AuthenticateError::_Custom { errcode, attributes } => {
                let mut s = format!("Bearer error=\"{}\"", errcode.0);

                for (key, value) in attributes.0.iter() {
                    s.push_str(&format!(", {key}=\"{value}\""));
                }

                s
            }
        };

        s.try_into()
    }
}

/// How long a client should wait before it tries again.
#[derive(Debug, Clone, Copy, PartialEq, Eq)]
#[allow(clippy::exhaustive_enums)]
pub enum RetryAfter {
    /// The client should wait for the given duration.
    ///
    /// This variant should be preferred for backwards compatibility, as it will also populate the
    /// `retry_after_ms` field in the body of the response.
    Delay(Duration),
    /// The client should wait for the given date and time.
    DateTime(SystemTime),
}

impl TryFrom<&http::HeaderValue> for RetryAfter {
    type Error = HeaderDeserializationError;

    fn try_from(value: &http::HeaderValue) -> Result<Self, Self::Error> {
        if value.as_bytes().iter().all(|b| b.is_ascii_digit()) {
            // It should be a duration.
            Ok(Self::Delay(Duration::from_secs(u64::from_str(value.to_str()?)?)))
        } else {
            // It should be a date.
            Ok(Self::DateTime(http_date_to_system_time(value)?))
        }
    }
}

impl TryFrom<&RetryAfter> for http::HeaderValue {
    type Error = HeaderSerializationError;

    fn try_from(value: &RetryAfter) -> Result<Self, Self::Error> {
        match value {
            RetryAfter::Delay(duration) => Ok(duration.as_secs().into()),
            RetryAfter::DateTime(time) => system_time_to_http_date(time),
        }
    }
}

/// Extension trait for `FromHttpResponseError<ruma_client_api::Error>`.
pub trait FromHttpResponseErrorExt {
    /// If `self` is a server error in the `errcode` + `error` format expected
    /// for client-server API endpoints, returns the error kind (`errcode`).
    fn error_kind(&self) -> Option<&ErrorKind>;
}

impl FromHttpResponseErrorExt for FromHttpResponseError<Error> {
    fn error_kind(&self) -> Option<&ErrorKind> {
        as_variant!(self, Self::Server)?.error_kind()
    }
}

#[cfg(test)]
mod tests {
    use assert_matches2::assert_matches;
    use ruma_common::api::{EndpointError, OutgoingResponse};
    use serde_json::{
        from_slice as from_json_slice, from_value as from_json_value, json, Value as JsonValue,
    };
    use web_time::{Duration, UNIX_EPOCH};

    use super::{Error, ErrorBody, ErrorKind, RetryAfter, StandardErrorBody};

    #[test]
    fn deserialize_forbidden() {
        let deserialized: StandardErrorBody = from_json_value(json!({
            "errcode": "M_FORBIDDEN",
            "error": "You are not authorized to ban users in this room.",
        }))
        .unwrap();

        assert_eq!(
            deserialized.kind,
            ErrorKind::Forbidden {
                #[cfg(feature = "unstable-msc2967")]
                authenticate: None
            }
        );
        assert_eq!(deserialized.message, "You are not authorized to ban users in this room.");
    }

    #[test]
    fn deserialize_wrong_room_key_version() {
        let deserialized: StandardErrorBody = from_json_value(json!({
            "current_version": "42",
            "errcode": "M_WRONG_ROOM_KEYS_VERSION",
            "error": "Wrong backup version."
        }))
        .expect("We should be able to deserialize a wrong room keys version error");

        assert_matches!(deserialized.kind, ErrorKind::WrongRoomKeysVersion { current_version });
        assert_eq!(current_version.as_deref(), Some("42"));
        assert_eq!(deserialized.message, "Wrong backup version.");
    }

    #[cfg(feature = "unstable-msc2967")]
    #[test]
    fn custom_authenticate_error_sanity() {
        use super::AuthenticateError;

        let s = "Bearer error=\"custom_error\", misc=\"some content\"";

        let error = AuthenticateError::from_str(s).unwrap();
        let error_header = http::HeaderValue::try_from(&error).unwrap();

        assert_eq!(error_header.to_str().unwrap(), s);
    }

    #[cfg(feature = "unstable-msc2967")]
    #[test]
    fn serialize_insufficient_scope() {
        use super::AuthenticateError;

        let error =
            AuthenticateError::InsufficientScope { scope: "something_privileged".to_owned() };
        let error_header = http::HeaderValue::try_from(&error).unwrap();

        assert_eq!(
            error_header.to_str().unwrap(),
            "Bearer error=\"insufficient_scope\", scope=\"something_privileged\""
        );
    }

    #[cfg(feature = "unstable-msc2967")]
    #[test]
    fn deserialize_insufficient_scope() {
        use super::AuthenticateError;

        let response = http::Response::builder()
            .header(
                http::header::WWW_AUTHENTICATE,
                "Bearer error=\"insufficient_scope\", scope=\"something_privileged\"",
            )
            .status(http::StatusCode::UNAUTHORIZED)
            .body(
                serde_json::to_string(&json!({
                    "errcode": "M_FORBIDDEN",
                    "error": "Insufficient privilege",
                }))
                .unwrap(),
            )
            .unwrap();
        let error = Error::from_http_response(response);

        assert_eq!(error.status_code, http::StatusCode::UNAUTHORIZED);
        assert_matches!(error.body, ErrorBody::Standard { kind, message });
        assert_matches!(kind, ErrorKind::Forbidden { authenticate });
        assert_eq!(message, "Insufficient privilege");
        assert_matches!(authenticate, Some(AuthenticateError::InsufficientScope { scope }));
        assert_eq!(scope, "something_privileged");
    }

    #[test]
    fn deserialize_limit_exceeded_no_retry_after() {
        let response = http::Response::builder()
            .status(http::StatusCode::TOO_MANY_REQUESTS)
            .body(
                serde_json::to_string(&json!({
                    "errcode": "M_LIMIT_EXCEEDED",
                    "error": "Too many requests",
                }))
                .unwrap(),
            )
            .unwrap();
        let error = Error::from_http_response(response);

        assert_eq!(error.status_code, http::StatusCode::TOO_MANY_REQUESTS);
        assert_matches!(
            error.body,
            ErrorBody::Standard { kind: ErrorKind::LimitExceeded { retry_after: None }, message }
        );
        assert_eq!(message, "Too many requests");
    }

    #[test]
    fn deserialize_limit_exceeded_retry_after_body() {
        let response = http::Response::builder()
            .status(http::StatusCode::TOO_MANY_REQUESTS)
            .body(
                serde_json::to_string(&json!({
                    "errcode": "M_LIMIT_EXCEEDED",
                    "error": "Too many requests",
                    "retry_after_ms": 2000,
                }))
                .unwrap(),
            )
            .unwrap();
        let error = Error::from_http_response(response);

        assert_eq!(error.status_code, http::StatusCode::TOO_MANY_REQUESTS);
        assert_matches!(
            error.body,
            ErrorBody::Standard {
                kind: ErrorKind::LimitExceeded { retry_after: Some(retry_after) },
                message
            }
        );
        assert_matches!(retry_after, RetryAfter::Delay(delay));
        assert_eq!(delay.as_millis(), 2000);
        assert_eq!(message, "Too many requests");
    }

    #[test]
    fn deserialize_limit_exceeded_retry_after_header_delay() {
        let response = http::Response::builder()
            .status(http::StatusCode::TOO_MANY_REQUESTS)
            .header(http::header::RETRY_AFTER, "2")
            .body(
                serde_json::to_string(&json!({
                    "errcode": "M_LIMIT_EXCEEDED",
                    "error": "Too many requests",
                }))
                .unwrap(),
            )
            .unwrap();
        let error = Error::from_http_response(response);

        assert_eq!(error.status_code, http::StatusCode::TOO_MANY_REQUESTS);
        assert_matches!(
            error.body,
            ErrorBody::Standard {
                kind: ErrorKind::LimitExceeded { retry_after: Some(retry_after) },
                message
            }
        );
        assert_matches!(retry_after, RetryAfter::Delay(delay));
        assert_eq!(delay.as_millis(), 2000);
        assert_eq!(message, "Too many requests");
    }

    #[test]
    fn deserialize_limit_exceeded_retry_after_header_datetime() {
        let response = http::Response::builder()
            .status(http::StatusCode::TOO_MANY_REQUESTS)
            .header(http::header::RETRY_AFTER, "Fri, 15 May 2015 15:34:21 GMT")
            .body(
                serde_json::to_string(&json!({
                    "errcode": "M_LIMIT_EXCEEDED",
                    "error": "Too many requests",
                }))
                .unwrap(),
            )
            .unwrap();
        let error = Error::from_http_response(response);

        assert_eq!(error.status_code, http::StatusCode::TOO_MANY_REQUESTS);
        assert_matches!(
            error.body,
            ErrorBody::Standard {
                kind: ErrorKind::LimitExceeded { retry_after: Some(retry_after) },
                message
            }
        );
        assert_matches!(retry_after, RetryAfter::DateTime(time));
        assert_eq!(time.duration_since(UNIX_EPOCH).unwrap().as_secs(), 1_431_704_061);
        assert_eq!(message, "Too many requests");
    }

    #[test]
    fn deserialize_limit_exceeded_retry_after_header_over_body() {
        let response = http::Response::builder()
            .status(http::StatusCode::TOO_MANY_REQUESTS)
            .header(http::header::RETRY_AFTER, "2")
            .body(
                serde_json::to_string(&json!({
                    "errcode": "M_LIMIT_EXCEEDED",
                    "error": "Too many requests",
                    "retry_after_ms": 3000,
                }))
                .unwrap(),
            )
            .unwrap();
        let error = Error::from_http_response(response);

        assert_eq!(error.status_code, http::StatusCode::TOO_MANY_REQUESTS);
        assert_matches!(
            error.body,
            ErrorBody::Standard {
                kind: ErrorKind::LimitExceeded { retry_after: Some(retry_after) },
                message
            }
        );
        assert_matches!(retry_after, RetryAfter::Delay(delay));
        assert_eq!(delay.as_millis(), 2000);
        assert_eq!(message, "Too many requests");
    }

    #[test]
    fn serialize_limit_exceeded_retry_after_none() {
        let error = Error::new(
            http::StatusCode::TOO_MANY_REQUESTS,
            ErrorBody::Standard {
                kind: ErrorKind::LimitExceeded { retry_after: None },
                message: "Too many requests".to_owned(),
            },
        );

        let response = error.try_into_http_response::<Vec<u8>>().unwrap();

        assert_eq!(response.status(), http::StatusCode::TOO_MANY_REQUESTS);
        assert_eq!(response.headers().get(http::header::RETRY_AFTER), None);

        let json_body: JsonValue = from_json_slice(response.body()).unwrap();
        assert_eq!(
            json_body,
            json!({
                "errcode": "M_LIMIT_EXCEEDED",
                "error": "Too many requests",
            })
        );
    }

    #[test]
    fn serialize_limit_exceeded_retry_after_delay() {
        let error = Error::new(
            http::StatusCode::TOO_MANY_REQUESTS,
            ErrorBody::Standard {
                kind: ErrorKind::LimitExceeded {
                    retry_after: Some(RetryAfter::Delay(Duration::from_secs(3))),
                },
                message: "Too many requests".to_owned(),
            },
        );

        let response = error.try_into_http_response::<Vec<u8>>().unwrap();

        assert_eq!(response.status(), http::StatusCode::TOO_MANY_REQUESTS);
        let retry_after_header = response.headers().get(http::header::RETRY_AFTER).unwrap();
        assert_eq!(retry_after_header.to_str().unwrap(), "3");

        let json_body: JsonValue = from_json_slice(response.body()).unwrap();
        assert_eq!(
            json_body,
            json!({
                "errcode": "M_LIMIT_EXCEEDED",
                "error": "Too many requests",
                "retry_after_ms": 3000,
            })
        );
    }

    #[test]
    fn serialize_limit_exceeded_retry_after_datetime() {
        let error = Error::new(
            http::StatusCode::TOO_MANY_REQUESTS,
            ErrorBody::Standard {
                kind: ErrorKind::LimitExceeded {
                    retry_after: Some(RetryAfter::DateTime(
                        UNIX_EPOCH + Duration::from_secs(1_431_704_061),
                    )),
                },
                message: "Too many requests".to_owned(),
            },
        );

        let response = error.try_into_http_response::<Vec<u8>>().unwrap();

        assert_eq!(response.status(), http::StatusCode::TOO_MANY_REQUESTS);
        let retry_after_header = response.headers().get(http::header::RETRY_AFTER).unwrap();
        assert_eq!(retry_after_header.to_str().unwrap(), "Fri, 15 May 2015 15:34:21 GMT");

        let json_body: JsonValue = from_json_slice(response.body()).unwrap();
        assert_eq!(
            json_body,
            json!({
                "errcode": "M_LIMIT_EXCEEDED",
                "error": "Too many requests",
            })
        );
    }
}<|MERGE_RESOLUTION|>--- conflicted
+++ resolved
@@ -173,11 +173,7 @@
     CannotOverwriteMedia,
 
     /// M_UNKNOWN_POS for sliding sync
-<<<<<<< HEAD
-    #[cfg(any(feature = "unstable-msc3575", feature = "unstable-simplified-msc3575"))]
-=======
     #[cfg(any(feature = "unstable-msc3575", feature = "unstable-msc4186"))]
->>>>>>> 2499d59b
     UnknownPos,
 
     /// M_URL_NOT_SET
@@ -275,11 +271,7 @@
             Self::DuplicateAnnotation => "M_DUPLICATE_ANNOTATION",
             Self::NotYetUploaded => "M_NOT_YET_UPLOADED",
             Self::CannotOverwriteMedia => "M_CANNOT_OVERWRITE_MEDIA",
-<<<<<<< HEAD
-            #[cfg(any(feature = "unstable-msc3575", feature = "unstable-simplified-msc3575"))]
-=======
             #[cfg(any(feature = "unstable-msc3575", feature = "unstable-msc4186"))]
->>>>>>> 2499d59b
             Self::UnknownPos => "M_UNKNOWN_POS",
             Self::UrlNotSet => "M_URL_NOT_SET",
             Self::BadStatus { .. } => "M_BAD_STATUS",
