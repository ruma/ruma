--- conflicted
+++ resolved
@@ -247,12 +247,8 @@
     Exclusive,
     ResourceLimitExceeded,
     CannotLeaveServerNoticeRoom,
-<<<<<<< HEAD
     WeakPassword,
-    _Custom(String),
-=======
     _Custom(PrivOwnedStr),
->>>>>>> 08d60b3d
 }
 
 impl<'de> Deserialize<'de> for ErrorKind {
