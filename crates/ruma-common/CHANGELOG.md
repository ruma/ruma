--- conflicted
+++ resolved
@@ -1,6 +1,5 @@
 # [unreleased]
 
-<<<<<<< HEAD
 Breaking changes:
 
 - `UserId` parsing and deserialization are now compatible with all non-compliant
@@ -58,18 +57,7 @@
 Bug fix:
 
 - Set the `disposition` of `RoomVersionRules::MSC2870` as unstable.
-=======
-# 0.15.4
-
-Bug fix:
-
->>>>>>> 00f07198
-- Fix `serde::default_on_error` deserialization helper. It was working with
-  `serde_json::from_value` but not other functions like
-  `serde_json::from_(str/slice)`. It now works with all 3 methods but is limited
-  to deserializing JSON.
-
-<<<<<<< HEAD
+
 Improvements:
 
 - Implement the `Zeroize` trait for the `Base64` type.
@@ -111,8 +99,16 @@
 - Add `SpaceChildOrder` which allows to validate the `order` of an
   `m.space.child` event.
 
-=======
->>>>>>> 00f07198
+# 0.15.4
+
+Bug fix:
+
+- Fix `serde::default_on_error` deserialization helper. It was working with
+  `serde_json::from_value` but not other functions like
+  `serde_json::from_(str/slice)`. It now works with all 3 methods but is limited
+  to deserializing JSON.
+
+
 # 0.15.3
 
 Improvements:
