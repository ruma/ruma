--- conflicted
+++ resolved
@@ -27,11 +27,8 @@
   parameter is deprecated, according to MSC4126 / Matrix 1.11.
 - Constructing a Matrix URI for an event with a room alias is deprecated,
   according to MSC4132 / Matrix 1.11
-<<<<<<< HEAD
-- Clarify that `RoomOrAliasId` can be converted to `RoomId`/`RoomAliasId`.
-=======
+- Clarify that `RoomOrAliasId` can be converted to `RoomId` or `RoomAliasId`.
 - Implement `Eq` and `PartialEq` for `Metadata`
->>>>>>> 463f89b0
 
 # 0.13.0
 
