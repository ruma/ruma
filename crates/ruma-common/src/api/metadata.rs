use std::{
    cmp::Ordering,
    collections::{BTreeMap, BTreeSet},
<<<<<<< HEAD
    fmt::{Display, Write},
=======
    fmt::{self, Display, Write},
>>>>>>> e0a824bc
    str::FromStr,
};

use bytes::BufMut;
use http::{
    header::{self, HeaderName, HeaderValue},
    Method,
};
use percent_encoding::utf8_percent_encode;
use ruma_macros::{OrdAsRefStr, PartialEqAsRefStr, PartialOrdAsRefStr, StringEnum};
use tracing::warn;

use super::{
    error::{IntoHttpError, UnknownVersionError},
    AuthScheme, SendAccessToken,
};
use crate::{
    percent_encode::PATH_PERCENT_ENCODE_SET, serde::slice_to_buf, PrivOwnedStr, RoomVersionId,
};
<<<<<<< HEAD

/// Convenient constructor for [`Metadata`] constants.
///
/// ## Definition
///
/// The definition of the macro is made to look like a struct, with the following fields:
///
/// * `method` - The HTTP method to use for the endpoint. Its value must be one of the associated
///   constants of [`http::Method`]. In most cases it should be one of `GET`, `POST`, `PUT` or
///   `DELETE`.
/// * `rate_limited` - Whether the endpoint should be rate-limited, according to the specification.
///   Its value must be a `bool`.
/// * `authentication` - The type of authentication that is required for the endpoint, according to
///   the specification. Its value must be one of the variants of [`AuthScheme`].
/// * `history` - The history of the paths of the endpoint. Its definition is made to look like
///   match arms and must include at least one arm.
///
///   The match arms accept the following syntax:
///
///   * `unstable => "unstable/endpoint/path/{variable}"` - An unstable version of the endpoint as
///     defined in the MSC that adds it, if the MSC does **NOT** define an unstable feature in the
///     `unstable_features` field of the client-server API's `/versions` endpoint.
///   * `unstable("org.bar.unstable_feature") => "unstable/endpoint/path/{variable}"` - An unstable
///     version of the endpoint as defined in the MSC that adds it, if the MSC defines an unstable
///     feature in the `unstable_features` field of the client-server API's `/versions` endpoint.
///   * `1.0 | stable("org.bar.feature.stable") => "stable/endpoint/path/{variable}"` - A stable
///     version of the endpoint as defined in an MSC or the Matrix specification. The match arm can
///     be a Matrix version, a stable feature, or both separated by `|`.
///
///     A stable feature can be defined in an MSC alongside an unstable feature, and can be found in
///     the `unstable_features` field of the client-server API's `/versions` endpoint. It is meant
///     to be used by homeservers if they want to declare stable support for a feature before they
///     can declare support for a whole Matrix version that supports it.
///
///   * `1.2 => deprecated` - The Matrix version that deprecated the endpoint, if any. It must be
///     preceded by a match arm with a stable path and a different Matrix version.
///   * `1.3 => removed` - The Matrix version that removed the endpoint, if any. It must be preceded
///     by a match arm with a deprecation and a different Matrix version.
///
///   A Matrix version is a `float` representation of the version that looks like `major.minor`.
///   It must match one of the variants of [`MatrixVersion`]. For example `1.0` matches
///   [`MatrixVersion::V1_0`], `1.1` matches [`MatrixVersion::V1_1`], etc.
///
///   It is expected that the match arms are ordered by descending age. Usually the older unstable
///   paths would be before the newer unstable paths, then we would find the stable paths, and
///   finally the deprecation and removal.
///
///   The following checks occur at compile time:
///
///   * All unstable and stable paths contain the same variables (or lack thereof).
///   * Matrix versions in match arms are all different and in ascending order.
///
/// ## Example
///
/// ```
/// use ruma_common::{api::Metadata, metadata};
/// const METADATA: Metadata = metadata! {
///     method: GET,
///     rate_limited: true,
///     authentication: AccessToken,
///
///     history: {
///         unstable => "/_matrix/unstable/org.bar.msc9000/baz",
///         unstable("org.bar.msc9000.v1") => "/_matrix/unstable/org.bar.msc9000.v1/qux",
///         1.0 | stable("org.bar.msc9000.stable") => "/_matrix/media/r0/qux",
///         1.1 => "/_matrix/media/v3/qux",
///         1.2 => deprecated,
///         1.3 => removed,
///     }
/// };
/// ```
#[doc(hidden)]
#[macro_export]
macro_rules! metadata {
    ( $( $field:ident: $rhs:tt ),+ $(,)? ) => {
        $crate::api::Metadata {
            $( $field: $crate::metadata!(@field $field: $rhs) ),+
        }
    };

    ( @field method: $method:ident ) => { $crate::exports::http::Method::$method };

    ( @field authentication: $scheme:ident ) => { $crate::api::AuthScheme::$scheme };

    ( @field history: {
        $( unstable $(($unstable_feature:literal))? => $unstable_path:literal, )*
        $( stable ($stable_feature_only:literal) => $stable_feature_path:literal, )?
        $( $( $version:literal $(| stable ($stable_feature:literal))? => $rhs:tt, )+ )?
    } ) => {
        $crate::metadata! {
            @history_impl
            [ $( $unstable_path $(= $unstable_feature)? ),* ]
            $( stable ($stable_feature_only) => $stable_feature_path, )?
            // Flip left and right to avoid macro parsing ambiguities
            $( $( $rhs = $version $(| stable ($stable_feature))? ),+ )?
        }
    };

    // Simple literal case: used for description, name, rate_limited
    ( @field $_field:ident: $rhs:expr ) => { $rhs };

    ( @history_impl
        [ $( $unstable_path:literal $(= $unstable_feature:literal)? ),* ]
        $( stable ($stable_feature_only:literal) => $stable_feature_path:literal, )?
        $(
            $( $stable_path:literal = $version:literal $(| stable ($stable_feature:literal))? ),+
            $(,
                deprecated = $deprecated_version:literal
                $(, removed = $removed_version:literal )?
            )?
        )?
    ) => {
        $crate::api::VersionHistory::new(
            &[ $(($crate::metadata!(@optional_feature $($unstable_feature)?), $unstable_path)),* ],
            &[
                $((
                    $crate::metadata!(@stable_path_selector stable($stable_feature_only)),
                    $stable_feature_path
                ),)?
                $($((
                    $crate::metadata!(@stable_path_selector $version $(| stable($stable_feature))?),
                    $stable_path
                )),+)?
            ],
            $crate::metadata!(@optional_version $($( $deprecated_version )?)?),
            $crate::metadata!(@optional_version $($($( $removed_version )?)?)?),
        )
    };

    ( @optional_feature ) => { None };
    ( @optional_feature $feature:literal ) => { Some($feature) };
    ( @stable_path_selector stable($feature:literal)) => { $crate::api::StablePathSelector::Feature($feature) };
    ( @stable_path_selector $version:literal | stable($feature:literal)) => {
        $crate::api::StablePathSelector::FeatureAndVersion {
            feature: $feature,
            version: $crate::api::MatrixVersion::from_lit(stringify!($version)),
        }
    };
    ( @stable_path_selector $version:literal) => { $crate::api::StablePathSelector::Version($crate::api::MatrixVersion::from_lit(stringify!($version))) };
    ( @optional_version ) => { None };
    ( @optional_version $version:literal ) => { Some($crate::api::MatrixVersion::from_lit(stringify!($version))) }
}
=======
>>>>>>> e0a824bc

/// Metadata about an API endpoint.
#[derive(Clone, Debug, PartialEq, Eq)]
#[allow(clippy::exhaustive_structs)]
pub struct Metadata {
    /// The HTTP method used by this endpoint.
    pub method: Method,

    /// Whether or not this endpoint is rate limited by the server.
    pub rate_limited: bool,

    /// What authentication scheme the server uses for this endpoint.
    pub authentication: AuthScheme,

    /// All info pertaining to an endpoint's (historic) paths, deprecation version, and removal.
    pub history: VersionHistory,
}

impl Metadata {
    /// Returns an empty request body for this Matrix request.
    ///
    /// For `GET` requests, it returns an entirely empty buffer, for others it returns an empty JSON
    /// object (`{}`).
    pub fn empty_request_body<B>(&self) -> B
    where
        B: Default + BufMut,
    {
        if self.method == Method::GET {
            Default::default()
        } else {
            slice_to_buf(b"{}")
        }
    }

    /// Transform the `SendAccessToken` into an access token if the endpoint requires it, or if it
    /// is `SendAccessToken::Force`.
    ///
    /// Fails if the endpoint requires an access token but the parameter is `SendAccessToken::None`,
    /// or if the access token can't be converted to a [`HeaderValue`].
    pub fn authorization_header(
        &self,
        access_token: SendAccessToken<'_>,
    ) -> Result<Option<(HeaderName, HeaderValue)>, IntoHttpError> {
        Ok(match self.authentication {
            AuthScheme::None => match access_token.get_not_required_for_endpoint() {
                Some(token) => Some((header::AUTHORIZATION, format!("Bearer {token}").try_into()?)),
                None => None,
            },

            AuthScheme::AccessToken => {
                let token = access_token
                    .get_required_for_endpoint()
                    .ok_or(IntoHttpError::NeedsAuthentication)?;

                Some((header::AUTHORIZATION, format!("Bearer {token}").try_into()?))
            }

            AuthScheme::AccessTokenOptional => match access_token.get_required_for_endpoint() {
                Some(token) => Some((header::AUTHORIZATION, format!("Bearer {token}").try_into()?)),
                None => None,
            },

            AuthScheme::AppserviceToken => {
                let token = access_token
                    .get_required_for_appservice()
                    .ok_or(IntoHttpError::NeedsAuthentication)?;

                Some((header::AUTHORIZATION, format!("Bearer {token}").try_into()?))
            }

            AuthScheme::AppserviceTokenOptional => match access_token.get_required_for_appservice()
            {
                Some(token) => Some((header::AUTHORIZATION, format!("Bearer {token}").try_into()?)),
                None => None,
            },

            AuthScheme::ServerSignatures => None,
        })
    }

    /// Generate the endpoint URL for this endpoint.
    pub fn make_endpoint_url(
        &self,
        considering: &SupportedVersions,
        base_url: &str,
        path_args: &[&dyn Display],
        query_string: &str,
    ) -> Result<String, IntoHttpError> {
        let path_with_placeholders = self.history.select_path(considering)?;

        let mut res = base_url.strip_suffix('/').unwrap_or(base_url).to_owned();
        let mut segments = path_with_placeholders.split('/');
        let mut path_args = path_args.iter();

        let first_segment = segments.next().expect("split iterator is never empty");
        assert!(first_segment.is_empty(), "endpoint paths must start with '/'");

        for segment in segments {
            if Self::extract_endpoint_path_segment_variable(segment).is_some() {
                let arg = path_args
                    .next()
                    .expect("number of placeholders must match number of arguments")
                    .to_string();
                let arg = utf8_percent_encode(&arg, PATH_PERCENT_ENCODE_SET);

                write!(res, "/{arg}").expect("writing to a String using fmt::Write can't fail");
            } else {
                res.reserve(segment.len() + 1);
                res.push('/');
                res.push_str(segment);
            }
        }

        if !query_string.is_empty() {
            res.push('?');
            res.push_str(query_string);
        }

        Ok(res)
    }

    /// The list of path parameters in the metadata.
    ///
    /// Used for `#[test]`s generated by the API macros.
    #[doc(hidden)]
    pub fn _path_parameters(&self) -> Vec<&'static str> {
        let path = self.history.all_paths().next().unwrap();
        path.split('/').filter_map(Self::extract_endpoint_path_segment_variable).collect()
    }

    /// Extract the variable of the given endpoint path segment.
    ///
    /// The supported syntax for an endpoint path segment variable is `{var}`.
    ///
    /// Returns the name of the variable if one was found in the segment, `None` if no variable was
    /// found.
    ///
    /// Panics if:
    ///
    /// * The segment begins with `{` but doesn't end with `}`.
    /// * The segment ends with `}` but doesn't begin with `{`.
    /// * The segment begins with `:`, which matches the old syntax for endpoint path segment
    ///   variables.
    fn extract_endpoint_path_segment_variable(segment: &str) -> Option<&str> {
        if segment.starts_with(':') {
            panic!(
                "endpoint paths syntax has changed and segment variables must be wrapped by `{{}}`"
            );
        }

        if let Some(var) = segment.strip_prefix('{').map(|s| {
            s.strip_suffix('}')
                .expect("endpoint path segment variable braces mismatch: missing ending `}`")
        }) {
            return Some(var);
        }

        if segment.ends_with('}') {
            panic!("endpoint path segment variable braces mismatch: missing starting `{{`");
        }

        None
    }
}

/// The complete history of this endpoint as far as Ruma knows, together with all variants on
/// versions stable and unstable.
///
/// The amount and positioning of path variables are the same over all path variants.
#[derive(Clone, Debug, PartialEq, Eq)]
#[allow(clippy::exhaustive_structs)]
pub struct VersionHistory {
    /// A list of unstable paths over this endpoint's history, mapped to optional unstable
    /// features.
    ///
    /// For endpoint querying purposes, the last item will be used as a fallback.
    unstable_paths: &'static [(Option<&'static str>, &'static str)],

    /// A list of stable paths, mapped to selectors.
    ///
    /// Sorted (ascending) by Matrix version.
    stable_paths: &'static [(StablePathSelector, &'static str)],

    /// The Matrix version that deprecated this endpoint.
    ///
    /// Deprecation often precedes one Matrix version before removal.
    ///
    /// This will make [`try_into_http_request`](super::OutgoingRequest::try_into_http_request)
    /// emit a warning, see the corresponding documentation for more information.
    deprecated: Option<MatrixVersion>,

    /// The Matrix version that removed this endpoint.
    ///
    /// This will make [`try_into_http_request`](super::OutgoingRequest::try_into_http_request)
    /// emit an error, see the corresponding documentation for more information.
    removed: Option<MatrixVersion>,
}

impl VersionHistory {
    /// Constructs an instance of [`VersionHistory`], erroring on compilation if it does not pass
    /// invariants.
    ///
    /// Specifically, this checks the following invariants:
    ///
    /// * Path arguments are equal (in order, amount, and argument name) in all path strings
    /// * In `stable_paths`:
    ///   * Matrix versions are in ascending order
    ///   * No matrix version is referenced twice
    /// * `deprecated`'s version comes after the latest version mentioned in `stable_paths`, except
    ///   for version 1.0, and only if any stable path is defined
    /// * `removed` comes after `deprecated`, or after the latest referenced `stable_paths`, like
    ///   `deprecated`
    ///
    /// ## Arguments
    ///
    /// * `unstable_paths` - List of unstable paths for the endpoint, mapped to optional unstable
    ///   features.
    /// * `stable_paths` - List of stable paths for the endpoint, mapped to selectors.
    /// * `deprecated` - The Matrix version that deprecated the endpoint, if any.
    /// * `removed` - The Matrix version that removed the endpoint, if any.
    pub const fn new(
        unstable_paths: &'static [(Option<&'static str>, &'static str)],
        stable_paths: &'static [(StablePathSelector, &'static str)],
        deprecated: Option<MatrixVersion>,
        removed: Option<MatrixVersion>,
    ) -> Self {
        use konst::{iter, slice, string};

        const fn check_path_is_valid(path: &'static str) {
            iter::for_each!(path_b in slice::iter(path.as_bytes()) => {
                match *path_b {
                    0x21..=0x7E => {},
                    _ => panic!("path contains invalid (non-ascii or whitespace) characters")
                }
            });
        }

        const fn check_path_args_equal(first: &'static str, second: &'static str) {
            let mut second_iter = string::split(second, "/").next();

            iter::for_each!(first_s in string::split(first, "/") => {
                if let Some(first_arg) = string::strip_prefix(first_s, ":") {
                    let second_next_arg: Option<&'static str> = loop {
                        let Some((second_s, second_n_iter)) = second_iter else {
                            break None;
                        };

                        let maybe_second_arg = string::strip_prefix(second_s, ":");

                        second_iter = second_n_iter.next();

                        if let Some(second_arg) = maybe_second_arg {
                            break Some(second_arg);
                        }
                    };

                    if let Some(second_next_arg) = second_next_arg {
                        if !string::eq_str(second_next_arg, first_arg) {
                            panic!("Path Arguments do not match");
                        }
                    } else {
                        panic!("Amount of Path Arguments do not match");
                    }
                }
            });

            // If second iterator still has some values, empty first.
            while let Some((second_s, second_n_iter)) = second_iter {
                if string::starts_with(second_s, ":") {
                    panic!("Amount of Path Arguments do not match");
                }
                second_iter = second_n_iter.next();
            }
        }

        // The path we're going to use to compare all other paths with
        let ref_path: &str = if let Some((_, s)) = unstable_paths.first() {
            s
        } else if let Some((_, s)) = stable_paths.first() {
            s
        } else {
            panic!("No paths supplied")
        };

        iter::for_each!(unstable_path in slice::iter(unstable_paths) => {
            check_path_is_valid(unstable_path.1);
            check_path_args_equal(ref_path, unstable_path.1);
        });

        let mut prev_seen_version: Option<MatrixVersion> = None;

        iter::for_each!(version_path in slice::iter(stable_paths) => {
            check_path_is_valid(version_path.1);
            check_path_args_equal(ref_path, version_path.1);

            if let Some(current_version) = version_path.0.version() {
                if let Some(prev_seen_version) = prev_seen_version {
                    let cmp_result = current_version.const_ord(&prev_seen_version);

                    if cmp_result.is_eq() {
                        // Found a duplicate, current == previous
                        panic!("Duplicate matrix version in stable_paths")
                    } else if cmp_result.is_lt() {
                        // Found an older version, current < previous
                        panic!("No ascending order in stable_paths")
                    }
                }

                prev_seen_version = Some(current_version);
            }
        });

        if let Some(deprecated) = deprecated {
            if let Some(prev_seen_version) = prev_seen_version {
                let ord_result = prev_seen_version.const_ord(&deprecated);
                if !deprecated.is_legacy() && ord_result.is_eq() {
                    // prev_seen_version == deprecated, except for 1.0.
                    // It is possible that an endpoint was both made stable and deprecated in the
                    // legacy versions.
                    panic!("deprecated version is equal to latest stable path version")
                } else if ord_result.is_gt() {
                    // prev_seen_version > deprecated
                    panic!("deprecated version is older than latest stable path version")
                }
            } else {
                panic!("Defined deprecated version while no stable path exists")
            }
        }

        if let Some(removed) = removed {
            if let Some(deprecated) = deprecated {
                let ord_result = deprecated.const_ord(&removed);
                if ord_result.is_eq() {
                    // deprecated == removed
                    panic!("removed version is equal to deprecated version")
                } else if ord_result.is_gt() {
                    // deprecated > removed
                    panic!("removed version is older than deprecated version")
                }
            } else {
                panic!("Defined removed version while no deprecated version exists")
            }
        }

        VersionHistory { unstable_paths, stable_paths, deprecated, removed }
    }

    /// Whether the homeserver advertises support for a path in this [`VersionHistory`].
    ///
    /// Returns `true` if any version or feature in the given [`SupportedVersions`] matches a path
    /// in this history, unless the endpoint was removed.
    ///
    /// Note that this is likely to return false negatives, since some endpoints don't specify a
    /// stable or unstable feature, and homeservers should not advertise support for a Matrix
    /// version unless they support all of its features.
    pub fn is_supported(&self, considering: &SupportedVersions) -> bool {
        match self.versioning_decision_for(&considering.versions) {
            VersioningDecision::Removed => false,
            VersioningDecision::Version { .. } => true,
            VersioningDecision::Feature => self.feature_path(&considering.features).is_some(),
        }
    }

    /// Picks the right path (or an error) according to the supported versions and features of a
    /// homeserver.
    fn select_path(&self, considering: &SupportedVersions) -> Result<&'static str, IntoHttpError> {
        match self.versioning_decision_for(&considering.versions) {
            VersioningDecision::Removed => Err(IntoHttpError::EndpointRemoved(
                self.removed.expect("VersioningDecision::Removed implies metadata.removed"),
            )),
            VersioningDecision::Version { any_deprecated, all_deprecated, any_removed } => {
                if any_removed {
                    if all_deprecated {
                        warn!(
                            "endpoint is removed in some (and deprecated in ALL) \
                             of the following versions: {:?}",
                            considering.versions
                        );
                    } else if any_deprecated {
                        warn!(
                            "endpoint is removed (and deprecated) in some of the \
                             following versions: {:?}",
                            considering.versions
                        );
                    } else {
                        unreachable!("any_removed implies *_deprecated");
                    }
                } else if all_deprecated {
                    warn!(
                        "endpoint is deprecated in ALL of the following versions: {:?}",
                        considering.versions
                    );
                } else if any_deprecated {
                    warn!(
                        "endpoint is deprecated in some of the following versions: {:?}",
                        considering.versions
                    );
                }

                Ok(self
                    .version_path(&considering.versions)
                    .expect("VersioningDecision::Version implies that a version path exists"))
            }
            VersioningDecision::Feature => self
                .feature_path(&considering.features)
                .or_else(|| self.unstable())
                .ok_or(IntoHttpError::NoUnstablePath),
        }
    }

    /// Decide which kind of endpoint to use given the supported versions of a homeserver.
    ///
    /// Returns:
    ///
    /// - `Removed` if the endpoint is removed in all supported versions.
    /// - `Version` if the endpoint is stable or deprecated in at least one supported version.
    /// - `Feature` in all other cases, to look if a feature path is supported, or use the last
    ///   unstable path as a fallback.
    ///
    /// If resulting [`VersioningDecision`] is `Stable`, it will also detail if any version denoted
    /// deprecation or removal.
    pub fn versioning_decision_for(
        &self,
        versions: &BTreeSet<MatrixVersion>,
    ) -> VersioningDecision {
        let is_superset_any =
            |version: MatrixVersion| versions.iter().any(|v| v.is_superset_of(version));
        let is_superset_all =
            |version: MatrixVersion| versions.iter().all(|v| v.is_superset_of(version));

        // Check if all versions removed this endpoint.
        if self.removed.is_some_and(is_superset_all) {
            return VersioningDecision::Removed;
        }

        // Check if *any* version marks this endpoint as stable.
        if self.added_in().is_some_and(is_superset_any) {
            let all_deprecated = self.deprecated.is_some_and(is_superset_all);

            return VersioningDecision::Version {
                any_deprecated: all_deprecated || self.deprecated.is_some_and(is_superset_any),
                all_deprecated,
                any_removed: self.removed.is_some_and(is_superset_any),
            };
        }

        VersioningDecision::Feature
    }

    /// Returns the *first* version this endpoint was added in.
    ///
    /// Is `None` when this endpoint is unstable/unreleased.
    pub fn added_in(&self) -> Option<MatrixVersion> {
        self.stable_paths.iter().find_map(|(v, _)| v.version())
    }

    /// Returns the Matrix version that deprecated this endpoint, if any.
    pub fn deprecated_in(&self) -> Option<MatrixVersion> {
        self.deprecated
    }

    /// Returns the Matrix version that removed this endpoint, if any.
    pub fn removed_in(&self) -> Option<MatrixVersion> {
        self.removed
    }

    /// Picks the last unstable path, if it exists.
    pub fn unstable(&self) -> Option<&'static str> {
        self.unstable_paths.last().map(|(_, path)| *path)
    }

    /// Returns all path variants in canon form, for use in server routers.
    pub fn all_paths(&self) -> impl Iterator<Item = &'static str> {
        self.unstable_paths().map(|(_, path)| path).chain(self.stable_paths().map(|(_, path)| path))
    }

    /// Returns all unstable path variants in canon form, with optional corresponding feature.
    pub fn unstable_paths(&self) -> impl Iterator<Item = (Option<&'static str>, &'static str)> {
        self.unstable_paths.iter().copied()
    }

    /// Returns all version path variants in canon form, with corresponding selector.
    pub fn stable_paths(&self) -> impl Iterator<Item = (StablePathSelector, &'static str)> {
        self.stable_paths.iter().copied()
    }

    /// The path that should be used to query the endpoint, given a set of supported versions.
    ///
    /// Picks the latest path that the versions accept.
    ///
    /// Returns an endpoint in the following format;
    /// - `/_matrix/client/versions`
    /// - `/_matrix/client/hello/{world}` (`{world}` is a path replacement parameter)
    ///
    /// Note: This doesn't handle endpoint removals, check with
    /// [`versioning_decision_for`](VersionHistory::versioning_decision_for) to see if this endpoint
    /// is still available.
    pub fn version_path(&self, versions: &BTreeSet<MatrixVersion>) -> Option<&'static str> {
        let version_paths = self
            .stable_paths
            .iter()
            .filter_map(|(selector, path)| selector.version().map(|version| (version, path)));

        // Reverse the iterator, to check the "latest" version first.
        for (ver, path) in version_paths.rev() {
            // Check if any of the versions are equal or greater than the version the path needs.
            if versions.iter().any(|v| v.is_superset_of(ver)) {
                return Some(path);
            }
        }

        None
    }

    /// The path that should be used to query the endpoint, given a list of supported features.
    pub fn feature_path(&self, supported_features: &BTreeSet<FeatureFlag>) -> Option<&'static str> {
        let unstable_feature_paths = self
            .unstable_paths
            .iter()
            .filter_map(|(feature, path)| feature.map(|feature| (feature, path)));
        let stable_feature_paths = self
            .stable_paths
            .iter()
            .filter_map(|(selector, path)| selector.feature().map(|feature| (feature, path)));

        // Reverse the iterator, to check the "latest" features first.
        for (feature, path) in unstable_feature_paths.chain(stable_feature_paths).rev() {
            // Return the path of the first supported feature.
            if supported_features.iter().any(|supported| supported.as_str() == feature) {
                return Some(path);
            }
        }

        None
    }
}

/// A versioning "decision" derived from a set of Matrix versions.
#[derive(Clone, Copy, Debug, PartialEq, Eq, Hash)]
#[allow(clippy::exhaustive_enums)]
pub enum VersioningDecision {
    /// A feature path should be used, or a fallback.
    Feature,

    /// A path with a Matrix version should be used.
    Version {
        /// If any version denoted deprecation.
        any_deprecated: bool,

        /// If *all* versions denoted deprecation.
        all_deprecated: bool,

        /// If any version denoted removal.
        any_removed: bool,
    },

    /// This endpoint was removed in all versions, it should not be used.
    Removed,
}

/// The Matrix versions Ruma currently understands to exist.
///
/// Matrix, since fall 2021, has a quarterly release schedule, using a global `vX.Y` versioning
/// scheme. Usually `Y` is bumped for new backwards compatible changes, but `X` can be bumped
/// instead when a large number of `Y` changes feel deserving of a major version increase.
///
/// Every new version denotes stable support for endpoints in a *relatively* backwards-compatible
/// manner.
///
/// Matrix has a deprecation policy, read more about it here: <https://spec.matrix.org/latest/#deprecation-policy>.
///
/// Ruma keeps track of when endpoints are added, deprecated, and removed. It'll automatically
/// select the right endpoint stability variation to use depending on which Matrix versions you
/// pass to [`try_into_http_request`](super::OutgoingRequest::try_into_http_request), see its
/// respective documentation for more information.
///
/// The `PartialOrd` and `Ord` implementations of this type sort the variants by release date. A
/// newer release is greater than an older release.
///
/// `MatrixVersion::is_superset_of()` is used to keep track of compatibility between versions.
#[derive(Clone, Copy, Debug, PartialEq, Eq, Hash, PartialOrd, Ord)]
#[cfg_attr(not(ruma_unstable_exhaustive_types), non_exhaustive)]
pub enum MatrixVersion {
    /// Matrix 1.0 was a release prior to the global versioning system and does not correspond to a
    /// version of the Matrix specification.
    ///
    /// It matches the following per-API versions:
    ///
    /// * Client-Server API: r0.5.0 to r0.6.1
    /// * Identity Service API: r0.2.0 to r0.3.0
    ///
    /// The other APIs are not supported because they do not have a `GET /versions` endpoint.
    ///
    /// See <https://spec.matrix.org/latest/#legacy-versioning>.
    V1_0,

    /// Version 1.1 of the Matrix specification, released in Q4 2021.
    ///
    /// See <https://spec.matrix.org/v1.1/>.
    V1_1,

    /// Version 1.2 of the Matrix specification, released in Q1 2022.
    ///
    /// See <https://spec.matrix.org/v1.2/>.
    V1_2,

    /// Version 1.3 of the Matrix specification, released in Q2 2022.
    ///
    /// See <https://spec.matrix.org/v1.3/>.
    V1_3,

    /// Version 1.4 of the Matrix specification, released in Q3 2022.
    ///
    /// See <https://spec.matrix.org/v1.4/>.
    V1_4,

    /// Version 1.5 of the Matrix specification, released in Q4 2022.
    ///
    /// See <https://spec.matrix.org/v1.5/>.
    V1_5,

    /// Version 1.6 of the Matrix specification, released in Q1 2023.
    ///
    /// See <https://spec.matrix.org/v1.6/>.
    V1_6,

    /// Version 1.7 of the Matrix specification, released in Q2 2023.
    ///
    /// See <https://spec.matrix.org/v1.7/>.
    V1_7,

    /// Version 1.8 of the Matrix specification, released in Q3 2023.
    ///
    /// See <https://spec.matrix.org/v1.8/>.
    V1_8,

    /// Version 1.9 of the Matrix specification, released in Q4 2023.
    ///
    /// See <https://spec.matrix.org/v1.9/>.
    V1_9,

    /// Version 1.10 of the Matrix specification, released in Q1 2024.
    ///
    /// See <https://spec.matrix.org/v1.10/>.
    V1_10,

    /// Version 1.11 of the Matrix specification, released in Q2 2024.
    ///
    /// See <https://spec.matrix.org/v1.11/>.
    V1_11,

    /// Version 1.12 of the Matrix specification, released in Q3 2024.
    ///
    /// See <https://spec.matrix.org/v1.12/>.
    V1_12,

    /// Version 1.13 of the Matrix specification, released in Q4 2024.
    ///
    /// See <https://spec.matrix.org/v1.13/>.
    V1_13,

    /// Version 1.14 of the Matrix specification, released in Q1 2025.
    ///
    /// See <https://spec.matrix.org/v1.14/>.
    V1_14,

    /// Version 1.15 of the Matrix specification, released in Q2 2025.
    ///
    /// See <https://spec.matrix.org/v1.15/>.
    V1_15,
}

impl TryFrom<&str> for MatrixVersion {
    type Error = UnknownVersionError;

    fn try_from(value: &str) -> Result<MatrixVersion, Self::Error> {
        use MatrixVersion::*;

        Ok(match value {
            // Identity service API versions between Matrix 1.0 and 1.1.
            // They might match older client-server API versions but that should not be a problem in practice.
            "r0.2.0" | "r0.2.1" | "r0.3.0" |
            // Client-server API versions between Matrix 1.0 and 1.1.
            "r0.5.0" | "r0.6.0" | "r0.6.1" => V1_0,
            "v1.1" => V1_1,
            "v1.2" => V1_2,
            "v1.3" => V1_3,
            "v1.4" => V1_4,
            "v1.5" => V1_5,
            "v1.6" => V1_6,
            "v1.7" => V1_7,
            "v1.8" => V1_8,
            "v1.9" => V1_9,
            "v1.10" => V1_10,
            "v1.11" => V1_11,
            "v1.12" => V1_12,
            "v1.13" => V1_13,
            "v1.14" => V1_14,
            "v1.15" => V1_15,
            _ => return Err(UnknownVersionError),
        })
    }
}

impl FromStr for MatrixVersion {
    type Err = UnknownVersionError;

    fn from_str(s: &str) -> Result<Self, Self::Err> {
        Self::try_from(s)
    }
}

impl MatrixVersion {
    /// Checks whether a version is compatible with another.
    ///
    /// Currently, all versions of Matrix are considered backwards compatible with all the previous
    /// versions, so this is equivalent to `self >= other`. This behaviour may change in the future,
    /// if a new release is considered to be breaking compatibility with the previous ones.
    ///
    /// > ⚠ Matrix has a deprecation policy, and Matrix versioning is not as straightforward as this
    /// > function makes it out to be. This function only exists to prune breaking changes between
    /// > versions, and versions too new for `self`.
    pub fn is_superset_of(self, other: Self) -> bool {
        self >= other
    }

    /// Get a string representation of this Matrix version.
    ///
    /// This is the string that can be found in the response to one of the `GET /versions`
    /// endpoints. Parsing this string will give the same variant.
    ///
    /// Returns `None` for [`MatrixVersion::V1_0`] because it can match several per-API versions.
    pub const fn as_str(self) -> Option<&'static str> {
        let string = match self {
            MatrixVersion::V1_0 => return None,
            MatrixVersion::V1_1 => "v1.1",
            MatrixVersion::V1_2 => "v1.2",
            MatrixVersion::V1_3 => "v1.3",
            MatrixVersion::V1_4 => "v1.4",
            MatrixVersion::V1_5 => "v1.5",
            MatrixVersion::V1_6 => "v1.6",
            MatrixVersion::V1_7 => "v1.7",
            MatrixVersion::V1_8 => "v1.8",
            MatrixVersion::V1_9 => "v1.9",
            MatrixVersion::V1_10 => "v1.10",
            MatrixVersion::V1_11 => "v1.11",
            MatrixVersion::V1_12 => "v1.12",
            MatrixVersion::V1_13 => "v1.13",
            MatrixVersion::V1_14 => "v1.14",
            MatrixVersion::V1_15 => "v1.15",
        };

        Some(string)
    }

    /// Decompose the Matrix version into its major and minor number.
    const fn into_parts(self) -> (u8, u8) {
        match self {
            MatrixVersion::V1_0 => (1, 0),
            MatrixVersion::V1_1 => (1, 1),
            MatrixVersion::V1_2 => (1, 2),
            MatrixVersion::V1_3 => (1, 3),
            MatrixVersion::V1_4 => (1, 4),
            MatrixVersion::V1_5 => (1, 5),
            MatrixVersion::V1_6 => (1, 6),
            MatrixVersion::V1_7 => (1, 7),
            MatrixVersion::V1_8 => (1, 8),
            MatrixVersion::V1_9 => (1, 9),
            MatrixVersion::V1_10 => (1, 10),
            MatrixVersion::V1_11 => (1, 11),
            MatrixVersion::V1_12 => (1, 12),
            MatrixVersion::V1_13 => (1, 13),
            MatrixVersion::V1_14 => (1, 14),
            MatrixVersion::V1_15 => (1, 15),
        }
    }

    /// Try to turn a pair of (major, minor) version components back into a `MatrixVersion`.
    const fn from_parts(major: u8, minor: u8) -> Result<Self, UnknownVersionError> {
        match (major, minor) {
            (1, 0) => Ok(MatrixVersion::V1_0),
            (1, 1) => Ok(MatrixVersion::V1_1),
            (1, 2) => Ok(MatrixVersion::V1_2),
            (1, 3) => Ok(MatrixVersion::V1_3),
            (1, 4) => Ok(MatrixVersion::V1_4),
            (1, 5) => Ok(MatrixVersion::V1_5),
            (1, 6) => Ok(MatrixVersion::V1_6),
            (1, 7) => Ok(MatrixVersion::V1_7),
            (1, 8) => Ok(MatrixVersion::V1_8),
            (1, 9) => Ok(MatrixVersion::V1_9),
            (1, 10) => Ok(MatrixVersion::V1_10),
            (1, 11) => Ok(MatrixVersion::V1_11),
            (1, 12) => Ok(MatrixVersion::V1_12),
            (1, 13) => Ok(MatrixVersion::V1_13),
            (1, 14) => Ok(MatrixVersion::V1_14),
            (1, 15) => Ok(MatrixVersion::V1_15),
            _ => Err(UnknownVersionError),
        }
    }

    /// Constructor for use by the `metadata!` macro.
    ///
    /// Accepts string literals and parses them.
    #[doc(hidden)]
    pub const fn from_lit(lit: &'static str) -> Self {
        use konst::{option, primitive::parse_u8, result, string};

        let major: u8;
        let minor: u8;

        let mut lit_iter = string::split(lit, ".").next();

        {
            let (checked_first, checked_split) = option::unwrap!(lit_iter); // First iteration always succeeds

            major = result::unwrap_or_else!(parse_u8(checked_first), |_| panic!(
                "major version is not a valid number"
            ));

            lit_iter = checked_split.next();
        }

        match lit_iter {
            Some((checked_second, checked_split)) => {
                minor = result::unwrap_or_else!(parse_u8(checked_second), |_| panic!(
                    "minor version is not a valid number"
                ));

                lit_iter = checked_split.next();
            }
            None => panic!("could not find dot to denote second number"),
        }

        if lit_iter.is_some() {
            panic!("version literal contains more than one dot")
        }

        result::unwrap_or_else!(Self::from_parts(major, minor), |_| panic!(
            "not a valid version literal"
        ))
    }

    // Internal function to do ordering in const-fn contexts
    const fn const_ord(&self, other: &Self) -> Ordering {
        let self_parts = self.into_parts();
        let other_parts = other.into_parts();

        use konst::primitive::cmp::cmp_u8;

        let major_ord = cmp_u8(self_parts.0, other_parts.0);
        if major_ord.is_ne() {
            major_ord
        } else {
            cmp_u8(self_parts.1, other_parts.1)
        }
    }

    // Internal function to check if this version is the legacy (v1.0) version in const-fn contexts
    const fn is_legacy(&self) -> bool {
        let self_parts = self.into_parts();

        use konst::primitive::cmp::cmp_u8;

        cmp_u8(self_parts.0, 1).is_eq() && cmp_u8(self_parts.1, 0).is_eq()
    }

    /// Get the default [`RoomVersionId`] for this `MatrixVersion`.
    pub fn default_room_version(&self) -> RoomVersionId {
        match self {
            // <https://spec.matrix.org/historical/index.html#complete-list-of-room-versions>
            MatrixVersion::V1_0
            // <https://spec.matrix.org/v1.1/rooms/#complete-list-of-room-versions>
            | MatrixVersion::V1_1
            // <https://spec.matrix.org/v1.2/rooms/#complete-list-of-room-versions>
            | MatrixVersion::V1_2 => RoomVersionId::V6,
            // <https://spec.matrix.org/v1.3/rooms/#complete-list-of-room-versions>
            MatrixVersion::V1_3
            // <https://spec.matrix.org/v1.4/rooms/#complete-list-of-room-versions>
            | MatrixVersion::V1_4
            // <https://spec.matrix.org/v1.5/rooms/#complete-list-of-room-versions>
            | MatrixVersion::V1_5 => RoomVersionId::V9,
            // <https://spec.matrix.org/v1.6/rooms/#complete-list-of-room-versions>
            MatrixVersion::V1_6
            // <https://spec.matrix.org/v1.7/rooms/#complete-list-of-room-versions>
            | MatrixVersion::V1_7
            // <https://spec.matrix.org/v1.8/rooms/#complete-list-of-room-versions>
            | MatrixVersion::V1_8
            // <https://spec.matrix.org/v1.9/rooms/#complete-list-of-room-versions>
            | MatrixVersion::V1_9
            // <https://spec.matrix.org/v1.10/rooms/#complete-list-of-room-versions>
            | MatrixVersion::V1_10
            // <https://spec.matrix.org/v1.11/rooms/#complete-list-of-room-versions>
            | MatrixVersion::V1_11
            // <https://spec.matrix.org/v1.12/rooms/#complete-list-of-room-versions>
            | MatrixVersion::V1_12
            // <https://spec.matrix.org/v1.13/rooms/#complete-list-of-room-versions>
            | MatrixVersion::V1_13 => RoomVersionId::V10,
            // <https://spec.matrix.org/v1.14/rooms/#complete-list-of-room-versions>
            | MatrixVersion::V1_14
            // <https://spec.matrix.org/v1.15/rooms/#complete-list-of-room-versions>
            | MatrixVersion::V1_15 => RoomVersionId::V11,
        }
    }
}

/// A selector for a stable path of an endpoint.
#[derive(Debug, Clone, Copy, PartialEq, Eq)]
#[allow(clippy::exhaustive_enums)]
pub enum StablePathSelector {
    /// The path is available with the given stable feature.
    Feature(&'static str),

    /// The path was added in the given Matrix version.
    Version(MatrixVersion),

    /// The path is available via a stable feature and was added in a Matrix version.
    FeatureAndVersion {
        /// The stable feature that adds support for the path.
        feature: &'static str,
        /// The Matrix version when the path was added.
        version: MatrixVersion,
    },
}

impl StablePathSelector {
    /// The feature that adds support for the path, if any.
    pub const fn feature(self) -> Option<&'static str> {
        match self {
            Self::Feature(feature) | Self::FeatureAndVersion { feature, .. } => Some(feature),
            _ => None,
        }
    }

    /// The Matrix version when the path was added, if any.
    pub const fn version(self) -> Option<MatrixVersion> {
        match self {
            Self::Version(version) | Self::FeatureAndVersion { version, .. } => Some(version),
            _ => None,
        }
    }
}

<<<<<<< HEAD
impl From<MatrixVersion> for StablePathSelector {
    fn from(value: MatrixVersion) -> Self {
        Self::Version(value)
    }
}

=======
>>>>>>> e0a824bc
/// The list of Matrix versions and features supported by a homeserver.
#[derive(Debug, Clone)]
#[allow(clippy::exhaustive_structs)]
pub struct SupportedVersions {
    /// The Matrix versions that are supported by the homeserver.
    ///
<<<<<<< HEAD
    /// This set contains only known versions.
    pub versions: BTreeSet<MatrixVersion>,
=======
    /// This array contains only known versions.
    pub versions: Box<[MatrixVersion]>,
>>>>>>> e0a824bc

    /// The features that are supported by the homeserver.
    ///
    /// This matches the `unstable_features` field of the `/versions` endpoint, without the boolean
    /// value.
    pub features: BTreeSet<FeatureFlag>,
}

impl SupportedVersions {
    /// Construct a `SupportedVersions` from the parts of a `/versions` response.
    ///
    /// Matrix versions that can't be parsed to a `MatrixVersion`, and features with the boolean
    /// value set to `false` are discarded.
    pub fn from_parts(versions: &[String], unstable_features: &BTreeMap<String, bool>) -> Self {
        Self {
<<<<<<< HEAD
            versions: versions.iter().flat_map(|s| s.parse::<MatrixVersion>()).collect(),
=======
            versions: versions
                .iter()
                // Parse, discard unknown versions
                .flat_map(|s| s.parse::<MatrixVersion>())
                // Map to key-value pairs where the key is the major-minor representation
                // (which can be used as a BTreeMap unlike MatrixVersion itself)
                .map(|v| (v.into_parts(), v))
                // Collect to BTreeMap
                .collect::<BTreeMap<_, _>>()
                // Return an iterator over just the values (`MatrixVersion`s)
                .into_values()
                .collect(),
>>>>>>> e0a824bc
            features: unstable_features
                .iter()
                .filter(|(_, enabled)| **enabled)
                .map(|(feature, _)| feature.as_str().into())
                .collect(),
        }
    }
}

/// The Matrix features supported by Ruma.
///
/// Features that are not behind a cargo feature are features that are part of the Matrix
/// specification and that Ruma still supports, like the unstable version of an endpoint or a stable
/// feature. Features behind a cargo feature are only supported when this feature is enabled.
#[doc = include_str!(concat!(env!("CARGO_MANIFEST_DIR"), "/src/doc/string_enum.md"))]
#[derive(Clone, StringEnum, PartialEqAsRefStr, Eq, Hash, PartialOrdAsRefStr, OrdAsRefStr)]
#[non_exhaustive]
pub enum FeatureFlag {
    /// `fi.mau.msc2246` ([MSC])
    ///
    /// Asynchronous media uploads.
    ///
    /// [MSC]: https://github.com/matrix-org/matrix-spec-proposals/pull/2246
    #[ruma_enum(rename = "fi.mau.msc2246")]
    Msc2246,

    /// `org.matrix.msc2432` ([MSC])
    ///
    /// Updated semantics for publishing room aliases.
    ///
    /// [MSC]: https://github.com/matrix-org/matrix-spec-proposals/pull/2432
    #[ruma_enum(rename = "org.matrix.msc2432")]
    Msc2432,

    /// `fi.mau.msc2659` ([MSC])
    ///
    /// Application service ping endpoint.
    ///
    /// [MSC]: https://github.com/matrix-org/matrix-spec-proposals/pull/2659
    #[ruma_enum(rename = "fi.mau.msc2659")]
    Msc2659,

    /// `fi.mau.msc2659` ([MSC])
    ///
    /// Stable version of the application service ping endpoint.
    ///
    /// [MSC]: https://github.com/matrix-org/matrix-spec-proposals/pull/2659
    #[ruma_enum(rename = "fi.mau.msc2659.stable")]
    Msc2659Stable,

    /// `uk.half-shot.msc2666.query_mutual_rooms` ([MSC])
    ///
    /// Get rooms in common with another user.
    ///
    /// [MSC]: https://github.com/matrix-org/matrix-spec-proposals/pull/2666
    #[cfg(feature = "unstable-msc2666")]
    #[ruma_enum(rename = "uk.half-shot.msc2666.query_mutual_rooms")]
    Msc2666,

    /// `org.matrix.msc3030` ([MSC])
    ///
    /// Jump to date API endpoint.
    ///
    /// [MSC]: https://github.com/matrix-org/matrix-spec-proposals/pull/3030
    #[ruma_enum(rename = "org.matrix.msc3030")]
    Msc3030,

    /// `org.matrix.msc3882` ([MSC])
    ///
    /// Allow an existing session to sign in a new session.
    ///
    /// [MSC]: https://github.com/matrix-org/matrix-spec-proposals/pull/3882
    #[ruma_enum(rename = "org.matrix.msc3882")]
    Msc3882,

    /// `org.matrix.msc3916` ([MSC])
    ///
    /// Authentication for media.
    ///
    /// [MSC]: https://github.com/matrix-org/matrix-spec-proposals/pull/3916
    #[ruma_enum(rename = "org.matrix.msc3916")]
    Msc3916,

    /// `org.matrix.msc3916.stable` ([MSC])
    ///
    /// Stable version of authentication for media.
    ///
    /// [MSC]: https://github.com/matrix-org/matrix-spec-proposals/pull/3916
    #[ruma_enum(rename = "org.matrix.msc3916.stable")]
    Msc3916Stable,

    /// `org.matrix.msc4108` ([MSC])
    ///
    /// Mechanism to allow OIDC sign in and E2EE set up via QR code.
    ///
    /// [MSC]: https://github.com/matrix-org/matrix-spec-proposals/pull/4108
    #[cfg(feature = "unstable-msc4108")]
    #[ruma_enum(rename = "org.matrix.msc4108")]
    Msc4108,

    /// `org.matrix.msc4140` ([MSC])
    ///
    /// Delayed events.
    ///
    /// [MSC]: https://github.com/matrix-org/matrix-spec-proposals/pull/4140
    #[cfg(feature = "unstable-msc4140")]
    #[ruma_enum(rename = "org.matrix.msc4140")]
    Msc4140,

    /// `org.matrix.simplified_msc3575` ([MSC])
    ///
    /// Simplified Sliding Sync.
    ///
    /// [MSC]: https://github.com/matrix-org/matrix-spec-proposals/pull/4186
    #[cfg(feature = "unstable-msc4186")]
    #[ruma_enum(rename = "org.matrix.simplified_msc3575")]
    Msc4186,

    #[doc(hidden)]
    _Custom(PrivOwnedStr),
}

#[cfg(test)]
mod tests {
    use std::collections::{BTreeMap, BTreeSet};

    use assert_matches2::assert_matches;
    use http::Method;

    use super::{
        AuthScheme,
        MatrixVersion::{self, V1_0, V1_1, V1_2, V1_3},
<<<<<<< HEAD
        Metadata, StablePathSelector, SupportedVersions, VersionHistory,
=======
        Metadata, SupportedVersions, VersionHistory,
>>>>>>> e0a824bc
    };
    use crate::api::error::IntoHttpError;

    fn stable_only_metadata(
        stable_paths: &'static [(StablePathSelector, &'static str)],
    ) -> Metadata {
        Metadata {
            method: Method::GET,
            rate_limited: false,
            authentication: AuthScheme::None,
            history: VersionHistory {
                unstable_paths: &[],
                stable_paths,
                deprecated: None,
                removed: None,
            },
        }
    }

    fn version_only_supported(versions: &[MatrixVersion]) -> SupportedVersions {
        SupportedVersions {
            versions: versions.iter().copied().collect(),
            features: BTreeSet::new(),
        }
    }

    // TODO add test that can hook into tracing and verify the deprecation warning is emitted

    #[test]
    fn make_simple_endpoint_url() {
        let meta = stable_only_metadata(&[(StablePathSelector::Version(V1_0), "/s")]);
        let url = meta
            .make_endpoint_url(&version_only_supported(&[V1_0]), "https://example.org", &[], "")
            .unwrap();
        assert_eq!(url, "https://example.org/s");
    }

    #[test]
    fn make_endpoint_url_with_path_args() {
        let meta = stable_only_metadata(&[(StablePathSelector::Version(V1_0), "/s/{x}")]);
        let url = meta
            .make_endpoint_url(
                &version_only_supported(&[V1_0]),
                "https://example.org",
                &[&"123"],
                "",
            )
            .unwrap();
        assert_eq!(url, "https://example.org/s/123");
    }

    #[test]
    fn make_endpoint_url_with_path_args_with_dash() {
        let meta = stable_only_metadata(&[(StablePathSelector::Version(V1_0), "/s/{x}")]);
        let url = meta
            .make_endpoint_url(
                &version_only_supported(&[V1_0]),
                "https://example.org",
                &[&"my-path"],
                "",
            )
            .unwrap();
        assert_eq!(url, "https://example.org/s/my-path");
    }

    #[test]
    fn make_endpoint_url_with_path_args_with_reserved_char() {
        let meta = stable_only_metadata(&[(StablePathSelector::Version(V1_0), "/s/{x}")]);
        let url = meta
            .make_endpoint_url(
                &version_only_supported(&[V1_0]),
                "https://example.org",
                &[&"#path"],
                "",
            )
            .unwrap();
        assert_eq!(url, "https://example.org/s/%23path");
    }

    #[test]
    fn make_endpoint_url_with_query() {
        let meta = stable_only_metadata(&[(StablePathSelector::Version(V1_0), "/s/")]);
        let url = meta
            .make_endpoint_url(
                &version_only_supported(&[V1_0]),
                "https://example.org",
                &[],
                "foo=bar",
            )
            .unwrap();
        assert_eq!(url, "https://example.org/s/?foo=bar");
    }

    #[test]
    #[should_panic]
    fn make_endpoint_url_wrong_num_path_args() {
        let meta = stable_only_metadata(&[(StablePathSelector::Version(V1_0), "/s/{x}")]);
        _ = meta.make_endpoint_url(
            &version_only_supported(&[V1_0]),
            "https://example.org",
            &[],
            "",
        );
    }

    const EMPTY: VersionHistory =
        VersionHistory { unstable_paths: &[], stable_paths: &[], deprecated: None, removed: None };

    #[test]
    fn select_version() {
        let version_supported = version_only_supported(&[V1_0, V1_1]);
        let superset_supported = version_only_supported(&[V1_1]);

        // With version only.
        let hist =
            VersionHistory { stable_paths: &[(StablePathSelector::Version(V1_0), "/s")], ..EMPTY };
        assert_matches!(hist.select_path(&version_supported), Ok("/s"));
        assert!(hist.is_supported(&version_supported));
        assert_matches!(hist.select_path(&superset_supported), Ok("/s"));
        assert!(hist.is_supported(&superset_supported));

        // With feature and version.
        let hist = VersionHistory {
            stable_paths: &[(
                StablePathSelector::FeatureAndVersion { feature: "org.boo.stable", version: V1_0 },
                "/s",
            )],
            ..EMPTY
        };
        assert_matches!(hist.select_path(&version_supported), Ok("/s"));
        assert!(hist.is_supported(&version_supported));
        assert_matches!(hist.select_path(&superset_supported), Ok("/s"));
        assert!(hist.is_supported(&superset_supported));

        // Select latest stable version.
        let hist = VersionHistory {
            stable_paths: &[
                (StablePathSelector::Version(V1_0), "/s_v1"),
                (StablePathSelector::Version(V1_1), "/s_v2"),
            ],
            ..EMPTY
        };
        assert_matches!(hist.select_path(&version_supported), Ok("/s_v2"));
        assert!(hist.is_supported(&version_supported));

        // With unstable feature.
        let unstable_supported = SupportedVersions {
            versions: [V1_0].into(),
            features: ["org.boo.unstable".into()].into(),
        };
        let hist = VersionHistory {
            unstable_paths: &[(Some("org.boo.unstable"), "/u")],
            stable_paths: &[(StablePathSelector::Version(V1_0), "/s")],
            ..EMPTY
        };
        assert_matches!(hist.select_path(&unstable_supported), Ok("/s"));
        assert!(hist.is_supported(&unstable_supported));
    }

    #[test]
    fn select_stable_feature() {
        let supported = SupportedVersions {
            versions: [V1_1].into(),
            features: ["org.boo.unstable".into(), "org.boo.stable".into()].into(),
        };

        // With feature only.
        let hist = VersionHistory {
            unstable_paths: &[(Some("org.boo.unstable"), "/u")],
            stable_paths: &[(StablePathSelector::Feature("org.boo.stable"), "/s")],
            ..EMPTY
        };
        assert_matches!(hist.select_path(&supported), Ok("/s"));
        assert!(hist.is_supported(&supported));

        // With feature and version.
        let hist = VersionHistory {
            unstable_paths: &[(Some("org.boo.unstable"), "/u")],
            stable_paths: &[(
                StablePathSelector::FeatureAndVersion { feature: "org.boo.stable", version: V1_3 },
                "/s",
            )],
            ..EMPTY
        };
        assert_matches!(hist.select_path(&supported), Ok("/s"));
        assert!(hist.is_supported(&supported));
    }

    #[test]
    fn select_unstable_feature() {
        let supported = SupportedVersions {
            versions: [V1_1].into(),
            features: ["org.boo.unstable".into()].into(),
        };

        let hist = VersionHistory {
            unstable_paths: &[(Some("org.boo.unstable"), "/u")],
            stable_paths: &[(
                StablePathSelector::FeatureAndVersion { feature: "org.boo.stable", version: V1_3 },
                "/s",
            )],
            ..EMPTY
        };
        assert_matches!(hist.select_path(&supported), Ok("/u"));
        assert!(hist.is_supported(&supported));
    }

    #[test]
    fn select_unstable_fallback() {
        let supported = version_only_supported(&[V1_0]);
        let hist = VersionHistory { unstable_paths: &[(None, "/u")], ..EMPTY };
        assert_matches!(hist.select_path(&supported), Ok("/u"));
        assert!(!hist.is_supported(&supported));
    }

    #[test]
    fn select_r0() {
        let supported = version_only_supported(&[V1_0]);
        let hist =
            VersionHistory { stable_paths: &[(StablePathSelector::Version(V1_0), "/r")], ..EMPTY };
        assert_matches!(hist.select_path(&supported), Ok("/r"));
        assert!(hist.is_supported(&supported));
    }

    #[test]
    fn select_removed_err() {
        let supported = version_only_supported(&[V1_3]);
        let hist = VersionHistory {
            stable_paths: &[
                (StablePathSelector::Version(V1_0), "/r"),
                (StablePathSelector::Version(V1_1), "/s"),
            ],
            unstable_paths: &[(None, "/u")],
            deprecated: Some(V1_2),
            removed: Some(V1_3),
        };
        assert_matches!(hist.select_path(&supported), Err(IntoHttpError::EndpointRemoved(V1_3)));
        assert!(!hist.is_supported(&supported));
    }

    #[test]
    fn partially_removed_but_stable() {
        let supported = version_only_supported(&[V1_2]);
        let hist = VersionHistory {
            stable_paths: &[
                (StablePathSelector::Version(V1_0), "/r"),
                (StablePathSelector::Version(V1_1), "/s"),
            ],
            unstable_paths: &[],
            deprecated: Some(V1_2),
            removed: Some(V1_3),
        };
        assert_matches!(hist.select_path(&supported), Ok("/s"));
        assert!(hist.is_supported(&supported));
    }

    #[test]
    fn no_unstable() {
        let supported = version_only_supported(&[V1_0]);
        let hist =
            VersionHistory { stable_paths: &[(StablePathSelector::Version(V1_1), "/s")], ..EMPTY };
        assert_matches!(hist.select_path(&supported), Err(IntoHttpError::NoUnstablePath));
        assert!(!hist.is_supported(&supported));
    }

    #[test]
    fn version_literal() {
        const LIT: MatrixVersion = MatrixVersion::from_lit("1.0");

        assert_eq!(LIT, V1_0);
    }

    #[test]
<<<<<<< HEAD
    fn parse_as_str_sanity() {
        let version = MatrixVersion::try_from("r0.5.0").unwrap();
        assert_eq!(version, V1_0);
        assert_eq!(version.as_str(), None);

        let version = MatrixVersion::try_from("v1.1").unwrap();
        assert_eq!(version, V1_1);
        assert_eq!(version.as_str(), Some("v1.1"));
    }

    #[test]
=======
>>>>>>> e0a824bc
    fn supported_versions_from_parts() {
        let empty_features = BTreeMap::new();

        let none = &[];
        let none_supported = SupportedVersions::from_parts(none, &empty_features);
<<<<<<< HEAD
        assert_eq!(none_supported.versions, BTreeSet::new());
=======
        assert_eq!(none_supported.versions.as_ref(), &[]);
>>>>>>> e0a824bc
        assert_eq!(none_supported.features, BTreeSet::new());

        let single_known = &["r0.6.0".to_owned()];
        let single_known_supported = SupportedVersions::from_parts(single_known, &empty_features);
<<<<<<< HEAD
        assert_eq!(single_known_supported.versions, BTreeSet::from([V1_0]));
        assert_eq!(single_known_supported.features, BTreeSet::new());

        let single_unknown = &["v0.0".to_owned()];
        let single_unknown_supported =
            SupportedVersions::from_parts(single_unknown, &empty_features);
        assert_eq!(single_unknown_supported.versions, BTreeSet::new());
=======
        assert_eq!(single_known_supported.versions.as_ref(), &[V1_0]);
        assert_eq!(single_known_supported.features, BTreeSet::new());

        let multiple_known = &["v1.1".to_owned(), "r0.6.0".to_owned(), "r0.6.1".to_owned()];
        let multiple_known_supported =
            SupportedVersions::from_parts(multiple_known, &empty_features);
        assert_eq!(multiple_known_supported.versions.as_ref(), &[V1_0, V1_1]);
        assert_eq!(multiple_known_supported.features, BTreeSet::new());

        let single_unknown = &["v0.0".to_owned()];
        let single_unknown_supported =
            SupportedVersions::from_parts(single_unknown, &empty_features);
        assert_eq!(single_unknown_supported.versions.as_ref(), &[]);
>>>>>>> e0a824bc
        assert_eq!(single_unknown_supported.features, BTreeSet::new());

        let mut features = BTreeMap::new();
        features.insert("org.bar.enabled_1".to_owned(), true);
        features.insert("org.bar.disabled".to_owned(), false);
        features.insert("org.bar.enabled_2".to_owned(), true);

        let features_supported = SupportedVersions::from_parts(single_known, &features);
<<<<<<< HEAD
        assert_eq!(features_supported.versions, BTreeSet::from([V1_0]));
=======
        assert_eq!(features_supported.versions.as_ref(), &[V1_0]);
>>>>>>> e0a824bc
        assert_eq!(
            features_supported.features,
            ["org.bar.enabled_1".into(), "org.bar.enabled_2".into()].into()
        );
    }
<<<<<<< HEAD

    #[test]
    fn supported_versions_from_parts_order() {
        let empty_features = BTreeMap::new();

        let sorted = &[
            "r0.0.1".to_owned(),
            "r0.5.0".to_owned(),
            "r0.6.0".to_owned(),
            "r0.6.1".to_owned(),
            "v1.1".to_owned(),
            "v1.2".to_owned(),
        ];
        let sorted_supported = SupportedVersions::from_parts(sorted, &empty_features);
        assert_eq!(sorted_supported.versions, BTreeSet::from([V1_0, V1_1, V1_2]));

        let sorted_reverse = &[
            "v1.2".to_owned(),
            "v1.1".to_owned(),
            "r0.6.1".to_owned(),
            "r0.6.0".to_owned(),
            "r0.5.0".to_owned(),
            "r0.0.1".to_owned(),
        ];
        let sorted_reverse_supported =
            SupportedVersions::from_parts(sorted_reverse, &empty_features);
        assert_eq!(sorted_reverse_supported.versions, BTreeSet::from([V1_0, V1_1, V1_2]));

        let random_order = &[
            "v1.1".to_owned(),
            "r0.6.1".to_owned(),
            "r0.5.0".to_owned(),
            "r0.6.0".to_owned(),
            "r0.0.1".to_owned(),
            "v1.2".to_owned(),
        ];
        let random_order_supported = SupportedVersions::from_parts(random_order, &empty_features);
        assert_eq!(random_order_supported.versions, BTreeSet::from([V1_0, V1_1, V1_2]));
    }

    #[test]
    #[should_panic]
    fn make_endpoint_url_with_path_args_old_syntax() {
        let meta = stable_only_metadata(&[(StablePathSelector::Version(V1_0), "/s/:x")]);
        let url = meta
            .make_endpoint_url(
                &version_only_supported(&[V1_0]),
                "https://example.org",
                &[&"123"],
                "",
            )
            .unwrap();
        assert_eq!(url, "https://example.org/s/123");
    }
=======
>>>>>>> e0a824bc
}<|MERGE_RESOLUTION|>--- conflicted
+++ resolved
@@ -1,11 +1,7 @@
 use std::{
     cmp::Ordering,
     collections::{BTreeMap, BTreeSet},
-<<<<<<< HEAD
     fmt::{Display, Write},
-=======
-    fmt::{self, Display, Write},
->>>>>>> e0a824bc
     str::FromStr,
 };
 
@@ -25,7 +21,6 @@
 use crate::{
     percent_encode::PATH_PERCENT_ENCODE_SET, serde::slice_to_buf, PrivOwnedStr, RoomVersionId,
 };
-<<<<<<< HEAD
 
 /// Convenient constructor for [`Metadata`] constants.
 ///
@@ -168,8 +163,6 @@
     ( @optional_version ) => { None };
     ( @optional_version $version:literal ) => { Some($crate::api::MatrixVersion::from_lit(stringify!($version))) }
 }
-=======
->>>>>>> e0a824bc
 
 /// Metadata about an API endpoint.
 #[derive(Clone, Debug, PartialEq, Eq)]
@@ -1112,28 +1105,20 @@
     }
 }
 
-<<<<<<< HEAD
 impl From<MatrixVersion> for StablePathSelector {
     fn from(value: MatrixVersion) -> Self {
         Self::Version(value)
     }
 }
 
-=======
->>>>>>> e0a824bc
 /// The list of Matrix versions and features supported by a homeserver.
 #[derive(Debug, Clone)]
 #[allow(clippy::exhaustive_structs)]
 pub struct SupportedVersions {
     /// The Matrix versions that are supported by the homeserver.
     ///
-<<<<<<< HEAD
     /// This set contains only known versions.
     pub versions: BTreeSet<MatrixVersion>,
-=======
-    /// This array contains only known versions.
-    pub versions: Box<[MatrixVersion]>,
->>>>>>> e0a824bc
 
     /// The features that are supported by the homeserver.
     ///
@@ -1149,22 +1134,7 @@
     /// value set to `false` are discarded.
     pub fn from_parts(versions: &[String], unstable_features: &BTreeMap<String, bool>) -> Self {
         Self {
-<<<<<<< HEAD
             versions: versions.iter().flat_map(|s| s.parse::<MatrixVersion>()).collect(),
-=======
-            versions: versions
-                .iter()
-                // Parse, discard unknown versions
-                .flat_map(|s| s.parse::<MatrixVersion>())
-                // Map to key-value pairs where the key is the major-minor representation
-                // (which can be used as a BTreeMap unlike MatrixVersion itself)
-                .map(|v| (v.into_parts(), v))
-                // Collect to BTreeMap
-                .collect::<BTreeMap<_, _>>()
-                // Return an iterator over just the values (`MatrixVersion`s)
-                .into_values()
-                .collect(),
->>>>>>> e0a824bc
             features: unstable_features
                 .iter()
                 .filter(|(_, enabled)| **enabled)
@@ -1297,11 +1267,7 @@
     use super::{
         AuthScheme,
         MatrixVersion::{self, V1_0, V1_1, V1_2, V1_3},
-<<<<<<< HEAD
         Metadata, StablePathSelector, SupportedVersions, VersionHistory,
-=======
-        Metadata, SupportedVersions, VersionHistory,
->>>>>>> e0a824bc
     };
     use crate::api::error::IntoHttpError;
 
@@ -1575,7 +1541,6 @@
     }
 
     #[test]
-<<<<<<< HEAD
     fn parse_as_str_sanity() {
         let version = MatrixVersion::try_from("r0.5.0").unwrap();
         assert_eq!(version, V1_0);
@@ -1587,45 +1552,29 @@
     }
 
     #[test]
-=======
->>>>>>> e0a824bc
     fn supported_versions_from_parts() {
         let empty_features = BTreeMap::new();
 
         let none = &[];
         let none_supported = SupportedVersions::from_parts(none, &empty_features);
-<<<<<<< HEAD
         assert_eq!(none_supported.versions, BTreeSet::new());
-=======
-        assert_eq!(none_supported.versions.as_ref(), &[]);
->>>>>>> e0a824bc
         assert_eq!(none_supported.features, BTreeSet::new());
 
         let single_known = &["r0.6.0".to_owned()];
         let single_known_supported = SupportedVersions::from_parts(single_known, &empty_features);
-<<<<<<< HEAD
         assert_eq!(single_known_supported.versions, BTreeSet::from([V1_0]));
         assert_eq!(single_known_supported.features, BTreeSet::new());
+
+        let multiple_known = &["v1.1".to_owned(), "r0.6.0".to_owned(), "r0.6.1".to_owned()];
+        let multiple_known_supported =
+            SupportedVersions::from_parts(multiple_known, &empty_features);
+        assert_eq!(multiple_known_supported.versions, BTreeSet::from([V1_0, V1_1]));
+        assert_eq!(multiple_known_supported.features, BTreeSet::new());
 
         let single_unknown = &["v0.0".to_owned()];
         let single_unknown_supported =
             SupportedVersions::from_parts(single_unknown, &empty_features);
         assert_eq!(single_unknown_supported.versions, BTreeSet::new());
-=======
-        assert_eq!(single_known_supported.versions.as_ref(), &[V1_0]);
-        assert_eq!(single_known_supported.features, BTreeSet::new());
-
-        let multiple_known = &["v1.1".to_owned(), "r0.6.0".to_owned(), "r0.6.1".to_owned()];
-        let multiple_known_supported =
-            SupportedVersions::from_parts(multiple_known, &empty_features);
-        assert_eq!(multiple_known_supported.versions.as_ref(), &[V1_0, V1_1]);
-        assert_eq!(multiple_known_supported.features, BTreeSet::new());
-
-        let single_unknown = &["v0.0".to_owned()];
-        let single_unknown_supported =
-            SupportedVersions::from_parts(single_unknown, &empty_features);
-        assert_eq!(single_unknown_supported.versions.as_ref(), &[]);
->>>>>>> e0a824bc
         assert_eq!(single_unknown_supported.features, BTreeSet::new());
 
         let mut features = BTreeMap::new();
@@ -1634,17 +1583,12 @@
         features.insert("org.bar.enabled_2".to_owned(), true);
 
         let features_supported = SupportedVersions::from_parts(single_known, &features);
-<<<<<<< HEAD
         assert_eq!(features_supported.versions, BTreeSet::from([V1_0]));
-=======
-        assert_eq!(features_supported.versions.as_ref(), &[V1_0]);
->>>>>>> e0a824bc
         assert_eq!(
             features_supported.features,
             ["org.bar.enabled_1".into(), "org.bar.enabled_2".into()].into()
         );
     }
-<<<<<<< HEAD
 
     #[test]
     fn supported_versions_from_parts_order() {
@@ -1699,6 +1643,4 @@
             .unwrap();
         assert_eq!(url, "https://example.org/s/123");
     }
-=======
->>>>>>> e0a824bc
 }