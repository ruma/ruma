# [unreleased]

<<<<<<< HEAD
Breaking changes:

- Remove `event_id` methods from relation types

Improvements:

- Don't fail event content parsing on invalid relation
  - We previously already accepted custom or slightly malformed relations
  - Now, even invalid / missing `rel_type` and `event_id` are accepted
=======
# 0.27.11

>>>>>>> 5b6bb263
- Add unstable support for `m.call.notify` events
  (unstable type `org.matrix.msc4075.call.notify`)

# 0.27.10

Deprecations:

- Deprecate `event_id` methods on `Relation` types
  - They will be removed in the next breaking-change release
  - Please open an issue if you are currently using them

# 0.27.9

Bug fixes:

- Fix the name of the fallback text field for extensible events in
  `RoomMessageEventContentWithoutRelation::make_reply_to_raw()`

# 0.27.8

Improvements:

- Export the `UnstableAmplitude` type from the `room::message` module under the
  `unstable-msc3245-v1-compat` feature; it was previously unnameable

# 0.27.7

Improvements:

- Remove invalid `non_exhaustive` attribute on `call::member::MembershipInit`

# 0.27.6

Improvements:

- Add unstable support for `m.call.member` events
  (unstable type `org.matrix.msc3401.call.member`)

# 0.27.5

Improvements:

- Add the Ruma logo to the documentation as a favicon / sidebar logo

# 0.27.4

Improvements:

- Add `Thread::without_fallback` as a constructor that initializes the minimal
  set of required fields

# 0.27.3

Improvements:

- Improve compatibility of unstable voice messages

# 0.27.2

Improvements:

- Added constructors for `UnstableAudioDetailsContentBlock` and `UnstableVoiceContentBlock`

# 0.27.1

Improvements:

- Calling `make_reply_to` or `make_reply_to_raw` with `AddMentions::Yes` no longer adds people
  mentioned in the original message to mentions (only the sender of the original message)
- Add convenience constructors like `text_plain` to `RoomMessageEventContentWithoutRelation`
  - These are the same that are already available on `RoomMessageEventContent`
- Add methods on `RoomMessageEventWithoutRelation` that were previously only available on
  `RoomMessageEventContent`:
  - `make_reply_to`
  - `make_reply_to_raw`
  - `add_mentions`

# 0.27.0

The crate was split out of `ruma-common` again after `ruma-common 0.11.3`.

Bug fixes:

- Parse `m.tag` `order` as a f64 value or a stringified f64 value, if the `compat-tag-info` feature
  is enabled.

Breaking changes:

- Rename the `key` field in the `SecretStorageDefaultKeyEventContent` to
  `key_id`.
- Make `in_reply_to` field of `Thread` optional
  - It was wrong to be mandatory, spec was unclear (clarified [here](https://github.com/matrix-org/matrix-spec/pull/1439))
- Remove `AnswerSessionDescription` and `OfferSessionDescription` types, use `SessionDescription`
  instead.
  - Remove `SessionDescriptionType`, use a `String` instead. A clarification in MSC2746 / Matrix 1.7
    explains that the `type` field should not be validated but passed as-is to the WebRTC API. It
    also avoids an unnecessary conversion between the WebRTC API and the Ruma type.
- The `reason` field in `CallHangupEventContent` is now required and defaults to `Reason::UserHangup`
  (MSC2746 / Matrix 1.7)
- The `Replacement` relation for `RoomMessageEventContent` now takes a
  `RoomMessageEventContentWithoutRelation` instead of a `MessageType`
- Make the `redacts` field of `Original(Sync)RoomRedactionEvent` optional to handle the format
  where the `redacts` key is moved inside the `content`, as introduced in room version 11,
  according to MSC2174 / MSC3820 / Matrix 1.8
    - `RoomRedactionEventContent::new()` was renamed to `new_v1()`, and `with_reason()` is no
      longer a constructor but a builder-type method
- Make the `creator` field of `RoomCreateEventContent` optional and deprecate it, as it was removed
  in room version 11, according to MSC2175 / MSC3820 / Matrix 1.8
    - `RoomCreateEventContent::new()` was renamed to `new_v1()`
    - `RedactedRoomCreateEventContent` is now a typedef over `RoomCreateEventContent`
- `RoomMessageEventContent::make_reply_to()` and `make_for_thread()` have an extra parameter to
  support the recommended behavior for intentional mentions in replies according to Matrix 1.7
- In Markdown, soft line breaks are transformed into hard line breaks when compiled into HTML.
- Move the HTML functions in `events::room::message::sanitize` to the ruma-html crate
  - The `unstable-sanitize` cargo feature was renamed to `html`
- Make `via` required in `Space(Child|Parent)EventContent` according to a spec clarification
- Make `name` required in `RoomNameEventContent`, the wording of the spec was confusing
- Rename `SecretEncryptionAlgorithm` to `SecretStorageEncryptionAlgorithm` and its
  `SecretStorageV1AesHmacSha2` variant to `V1AesHmacSha2`. This variant is also a tuple variant
  instead of a struct variant

Improvements:

- Add `InitialStateEvent::{new, to_raw, to_raw_any}`
- Add a convenience method to construct `RoomEncryptionEventContent` with the recommended defaults.
- Add `FullStateEventContent::redact`
- Add new methods for `RoomPowerLevels`:
  - `user_can_ban`
  - `user_can_invite`
  - `user_can_kick`
  - `user_can_redact`
  - `user_can_send_message`
  - `user_can_send_state`
  - `user_can_trigger_room_notification`
- Add `MessageType::sanitize` behind the `html` feature
- Stabilize support for annotations and reactions (MSC2677 / Matrix 1.7)
- Add support for intentional mentions push rules (MSC3952 / Matrix 1.7)
- Stabilize support for VoIP signalling improvements (MSC2746 / Matrix 1.7)
- Make the generated and stripped plain text reply fallback behavior more compatible with most
  of the Matrix ecosystem.
- Add support for intentional mentions according to MSC3952 / Matrix 1.7
- Add support for room version 11 according to MSC3820 / Matrix 1.8
  - Add preserved fields to match the new redaction algorithm, according to
    MSC2176 / MSC3821, for the following types:
    - `RedactedRoomRedactionEventContent`,
    - `RedactedRoomPowerLevelsEventContent`,
    - `RedactedRoomMemberEventContent`
- Add `RoomMessageEventContent::make_reply_to_raw` to build replies to any event
- Add support for custom `SecretStorageEncryptionAlgorithm`

# 0.26.1

Deprecation of the crate. It is now part of ruma-common 0.9.0.

# 0.26.0

Breaking changes:

* Bump versions of `ruma-common`, `ruma-idenfiers`

# 0.25.0

Breaking changes:

* Remove `RedactedStrippedStateEvent`
  * It was not used anywhere since stripped state events are never actually redacted
* Use `Box<RawJsonValue>` instead of `JsonValue` for PDU `content` field
* Require `room::message::MessageType` to always contain a body
  * The `new` constructor now also has a body parameter
* Rename `*ToDeviceEventContent` structs to `ToDevice*Content`
* Remove unneeded redacted event content enums
* Update `reply` and `html_reply` types to `impl Display` on `RoomMessageEventContent`'s reply
  constructors
* Remove the `custom` module, which has been redundant for a while
  * If you are still using it and are unclear on the upgrade path, please get in touch

Improvements:

* Add `is_allowed` to `RoomServerAclEventContent`
* Add `room::message::MessageType::body` accessor method
* Implement `Redact` for event structs (in addition to `Any` event enums)
* Add `room::message::RoomMessageEventContent::{body, msgtype}` accessor methods
* Move `room::message::MessageType::VerificationRequest` out of `unstable-pre-spec`
* Move MSC implementations from `unstable-pre-spec` to per-msc features:
  ```
  unstable-msc2448
  unstable-msc2675
  unstable-msc2676
  unstable-msc2677
  ```

# 0.24.6

Improvements:

* Add (unstable) support for [MSC3083](https://github.com/matrix-org/matrix-doc/blob/main/proposals/3083-restricted-rooms.md)

# 0.24.5

Improvements:

* Add `From` implementations for event and event content enums
* It's now an error for a `room::message::Relation` to be `Replaces` without
  there being `new_content`
  * Previously, this used to set the relation to `None`
* Unsupported relations are now deserialized to `relates_to: Some(_)` instead of
  `None`
  * It's not possible to inspect the inner value though

# 0.24.4

Improvements:

* Add a workaround for synapse putting `prev_content` in unsigned (only active
  if the `compat` feature is enabled)

# 0.24.3

Improvements:

* Add unstable support for `m.secret.request` and `m.secret.send` events

# 0.24.2

Improvements:

* Add missing constructor and `From` implementation for
  `EncryptedToDeviceEventContent`

# 0.24.1

Breaking changes:

* `room::name::NameEventContent` now uses a custom `RoomNameBox` type for its
  `name` field and makes it public, in response the constructor and `name`
  accessor had their types updated too
* Replace `InvalidEvent` by a more specific `FromStringError` for room name
  validation
* Remove unused `FromStrError`
* Remove deprecated method `room::name::NameEventContent::name`
* Make `encrypted::EncryptedToDeviceEventContent` its own type instead of a type
  alias for `EncryptedEventContent`
  * It doesn't have the `relates_to` field `EncryptedEventContent` has
* Upgrade dependencies

Improvements:

* Add the `StaticEventContent` trait for abstracting over event content struct
  types (with a type known at compile-time)

# 0.24.0

Yanked, was released too early missing another important breaking change.

# 0.23.3

Improvements:

* Add unstable blurhash field to member event content struct
* Add constructors for the unstable spaces parent and child event content types

Bug fixes:

* Remove `new_content` from the plain-text part of `m.encrypted` events
  * It is supposed to go into the encrypted payload, but we expected it in the
    plain-text part before.
  * This is technically a breaking change but since that can only be observed
    behind an unstable feature and this change doesn't break matrix-sdk, it's
    made in a point release.

# 0.23.2

Bug fixes:

* Fix reaction event (de)serialization (was broken in 0.23.0)

# 0.23.1

Improvements:

* Allow the macros exported by ruma-events to be used by crates that depend on matrix-sdk, but not
  (directly) on ruma or ruma-events

# 0.23.0

Breaking changes:

* Rename `key::verification::AcceptMethod::{MSasV1 => SasV1}`
* As above, drop `M` prefix from `key::verification::VerificationMethod` variants
  * Additionally, fix the name of the QR code one (`QrScanShowV1` to `QrCodeScanV1`)
* Remove `room::power_level::NotificationPowerLevels`, now found in `ruma_common::power_levels`
  (or `ruma::power_levels`)
* Remove `Custom` variant from event enums. If you were using this, please get in touch.
* Remove `Custom` variant from `key::verification::accept::AcceptMethod` and
  `key::verification::start::StartMethod`.
* Rename `relation` field in some events to `relates_to`
* All events that support relations now have their own `Relation` types (the `room::relationships`
  module has been removed)
  * The `room::encryption` relation type can represent any kind of relation and has `From`
    implementations so any other relation can be converted to it

Improvements:

* Add types for decrypted `m.room.encryption` event payloads (`DecryptedOlmV1Event`,
  `DecryptedMegolmV1Event`)
  * Currently, these don't have corresponding enums (and they might never get ones), instead to
    represent a decrypted event payload with an unknown event type use `AnyMessageEventContent` for
    the generic parameter

# 0.22.2

Improvements:

* Add unstable support for `m.space.child` and `m.space.parent` events

# 0.22.1

Bug fixes:

* Fix serialized format of `DummyEventContent`

# 0.22.0

Breaking changes:

* Change the structure of `StartEventContent` so that we can access transaction
  ids without the need to understand the concrete method.
* Change `get_message_events` limit field type from `Option<UInt>` to `UInt`
* Add `alt_aliases` to `CanonicalAliasEventContent`
* Replace `format` and `formatted_body` fields in `TextMessageEventContent`,
  `NoticeMessageEventContent` and `EmoteMessageEventContent` with `formatted: FormattedBody`
* Rename `override_rules` in `push_rules::Ruleset` to `override_`
* Change `push_rules::PushCondition` variants from newtype variants with separate inner types to
  struct variants
  * This change removes the types `EventMatchCondition`, `RoomMemberCountCondition` and
    `SenderNotificationPermissionCondition`
* Add PDU types: `pdu::{Pdu, PduStub}`
* `presence::PresenceState` has been moved. Import it from `ruma` or `ruma-common`.
* `EventJson` has been moved and renamed. Import it from `ruma` or `ruma-common`.
* The `in_reply_to` field of `room::message::RelatesTo` is now optional
* Use `ruma_identifiers::{ServerName, ServerKeyId}` in `signatures` fields of
  `pdu::RoomV1Pdu, RoomV1PduStub, RoomV3Pdu, RoomV3PduStub}` and
  `room::member::SignedContent`.
* Remove the `EventType::Custom` variant. You can still check for custom event types by going
  through `.as_str()`. This ensures that new event types doesn't break existing code.
* Remove the implementations of `From<EventType>` and `From<key::verification::cancel::CancelCode>`
  for `String`. Use the `Display` or `ToString` implementations for those types instead.
* Remove `PduStub`, `RoomV1PduStub` and `RoomV3PduStub` types
* Use `ruma_identifiers::MxcUri` instead of `String` for `avatar_url`, `thumbnail_url` or `url`
  fields in the following types:
  ```rust
  presence::PresenceEventContent,
  room::{
      avatar::{AvatarEventContent, ImageInfo},
      member::MemberEventContent,
      message::{
        AudioMessageEventContent, FileMessageEventContent, ImageMessageEventContent,
        VideoMessageEventContent
      }
      EncryptedFile, ImageInfo,
  },
  sticker::StickerEventContent
  ```
* Add `tag::TagName` type and use it for `tag::Tags`
* Move `FullyRead` from `EphemeralRoom` enum to `RoomAccountData` enum
* Split `Basic` enum into `GlobalAccountData` and `RoomAccountData` enums
  * Remove `DummyEvent`, `DummyEventContent`, `RoomKeyEvent`, `RoomKeyEventContent`
* Remove `BasicEventContent` trait and derive
* Make most of the types in this crate non-exhaustive

Improvements:

* Add `room::MessageFormat` and `room::FormattedBody`
* Skip serialization of optional values on `room::encryption::EncryptionEventContent`
* Rename `TextMessageEventContent::new_plain` to `plain` (the old name is still available, but
  deprecated)
* Add more constructors for types in `room::message`:
  * `TextMessageEventContent::html`
  * `NoticeMessageEventContent::plain`
  * `NoticeMessageEventContent::html`
  * `MessageEventContent::text_plain`
  * `MessageEventContent::text_html`
  * `MessageEventContent::notice_plain`
  * `MessageEventContent::notice_html`
* Add policy rule entities:
  * `policy::rule::room`
  * `policy::rule::server`
  * `policy::rule::user`
* Add policy rule recommendation:
  * `Recommendation::Ban`

# 0.21.3

Bug fixes:

* Fix `m.room.message` event serialization

Improvements:

* Skip serialization of `federate` field in `room::create::CreateEventContent`
  if it is `true` (the default value)
* `room::power_levels::PowerLevelsEventContent` now implements `Default`

# 0.21.2

Improvements:

* Update dependencies

# 0.21.1

Improvements:

* Add `EventJson::into_json`

# 0.21.0

Breaking changes:

* Replace `EventResult` with a new construct, `EventJson`
  * Instead of only capturing the json value if deserialization failed, we now
    now always capture it. To improve deserialization performance at the same
    time, we no longer use `serde_json::Value` internally and instead
    deserialize events as `Box<serde_json::value::RawValue>`. `EventJson` is
    simply a wrapper around that owned value type that additionally holds a
    generic argument: the type as which clients will usually want to deserialize
    the raw value.
* Add `struct UnsignedData` and update all `unsigned` fields types from
  `BTreeMap<String, Value>` to this new type.
  * To access any additional fields of the `unsigned` property of an event,
    deserialize the `EventJson` to another type that captures the field(s) you
    are interested in.
* Add fields `format` and `formatted_body` to `room::message::NoticeMessageEventContent`
* Remove `room::message::MessageType`
* Remove useless `algorithm` fields from encrypted event content structs
* Remove `PartialEq` implementations for most types
  * Since we're now using `serde_json::value::RawValue`, deriving no longer works
* Update the representation of `push_rules::Tweak`
* Raise minimum supported Rust version to 1.40.0

# 0.20.0

Improvements:

* Update ruma-identifiers to 0.16.0

# 0.19.0

Breaking changes:

* Update ruma-identifiers to 0.15.1
* Change timestamps, including `origin_server_rs` from `UInt` to `SystemTime`
* Change all usages of `HashMap` to `BTreeMap`
  * To support this, `EventType` now implements `PartialOrd` and `Ord`

# 0.18.0

Breaking changes:

* Update unsigned field's type from `Option<Value>` to `Map<String, Value>`

Improvements:

* Add a convenience constructor to create a plain-text `TextMessageEventContent`
* Add `m.dummy` events to the to-device event collection

# 0.17.0

Breaking changes:

* `collections::only` no longer exports a `raw` submodule. It was never meant to be exported in the first place.
* Renamed `stripped::{StrippedState => AnyStrippedStateEvent, StrippedStateContent => StrippedStateEvent}`

Improvements:

* Added `to_device` module with to-device variants of events (as found in the `to_device` section of a sync response)
* Added a helper method for computing the membership change from a `MemberEvent`

Bug fixes:

* Fixed missing `m.` in `m.relates_to` field of room messages
* Fixed (de)serialization of encrypted events using `m.olm.v1.curve25519-aes-sha2`

# 0.16.0

Breaking changes:

* `TryFromRaw::try_from_raw`'s signature has been simplified. The previous signature was a relict that was no longer sensible.
* All remaining non-optional `room_id` event fields (not event content fields) have been made optional

Improvements:

* `NameEvent`s are now validated properly and will be rejected if the `name` field is longer than 255 bytes.

# 0.15.1

Bug fixes:

* Deserialization of custom events as part of the types from `ruma_events::collections::{all, only}` was implemented (this was missing after the big fallible deserializion rewrite in 0.15.0)

# 0.15.0

Improvements:

* `ruma-events` now exports a new type, `EventResult`
  * For any event or event content type `T` inside a larger type that should support deserialization you can use `EventResult<T>` instead
  * Conceptually, it is the same as `Result<T, InvalidEvent>`
  * `InvalidEvent` can represent either a deserialization error (the event's structure did not match) or a validation error (some additional constraints defined in the matrix spec were violated)
    * It also contains the original value that was attempted to be deserialized into `T` in `serde_json::Value` form

Breaking changes:

* The `FromStr` implementations for event types were removed (they were the previous implementation of fallible deserialization, but were never integrated in ruma-client-api because they didn't interoperate well with serde derives)

# 0.14.0

Breaking changes:

* Updated to ruma-identifiers 0.14.0.

Improvements:

* ruma-events is now checked against the RustSec advisory database.

# 0.13.0

Breaking changes:

* Events and their content types no longer implement `Deserialize` and instead implement `FromStr` and `TryFrom<&str>`, which take a `&str` of JSON data and return a new `InvalidEvent` type on error.
* Integers are now represented using the `Int` and `UInt` types from the `js_int` crate to ensure they are within the JavaScript-interoperable range mandated by the Matrix specification.
* Some event types have new fields or new default values for previous fields to bring them up to date with version r0.5.0 of the client-server specification.
* Some event types no longer have public fields and instead use a constructor function to perform validations not represented by the type system.
* All enums now include a "nonexhaustive" variant to prevent exhaustive pattern matching. This will change to use the `#[nonexhaustive]` attribute when it is stabilized.
* `ParseError` has been renamed `FromStrError`.

New features:

* This release brings ruma-events completely up to date with version r0.5.0 of the client-server specification. All previously supported events have been updated as necessary and the following events have newly added support:
    * m.dummy
    * m.forwarded_room_key
    * m.fully_read
    * m.ignored_user_list
    * m.key.verification.accept
    * m.key.verification.cancel
    * m.key.verification.key
    * m.key.verification.mac
    * m.key.verification.request
    * m.key.verification.start
    * m.push_rules
    * m.key.encrypted
    * m.key.encryption
    * m.key.server_acl
    * m.key.tombstone
    * m.room_key
    * m.room_key_request
    * m.sticker

Improvements:

* Improved documentation for the crate and for many types.
* Added many new tests.
* rustfmt and clippy are now used to ensure consistent formatting and improved code quality.

# 0.12.0

Improvements:

* ruma-events now runs on stable Rust, requiring version 1.34 or higher.

Bug fixes:

* `CanonicalAliasEvent` and `NameEvent` now allow content being absent, null, or empty, as per the spec.

# 0.11.1

Breaking changes:

* `RoomId` is now optional in certain places where it may be absent, notably the responses of the `/sync` API endpoint.
* A `sender` field has been added to the `StrippedStateContent` type.

Improvements:

* Depend on serde's derive feature rather than serde_derive directly for simplified imports.
* Update to Rust 2018 idioms.

# 0.11.0

Breaking changes:

* The presence event has been modified to match the latest version of the spec. The spec was corrected to match the behavior of the Synapse homeserver.

Improvements:

* Dependencies have been updated to the latest versions.

# 0.10.0

Breaking changes:

* The `EventType`, and collections enums have new variants to support new events.
* The `extra_content` method has been removed from the Event trait.
* The `user_id` method from the `RoomEvent` trait has been renamed `sender` to match the specification.
* The `origin_server_ts` value is now required for room events and is supported via a new `origin_server_ts` method on the `RoomEvent` trait.
* `MemberEventContent` has a new `is_direct` field.
* `FileMessageEventContent` has a new `filename` field.
* File and thumbnail info have been moved from several message types to dedicated `FileInfo`, `ImageInfo`, and `ThumbnailInfo` types.
* `LocationMessageEventContent` has a new info field.
* `PresenceEventContent`'s `currently_active` field has changed from `bool` to `Option`.
* `TypingEventContent` contains a vector of `UserId`s instead of `EventId`s.
* Height and width fields named `h` and `w` in the spec now use the full names `height` and `width` for their struct field names, but continue to serialize to the single-letter names.

New features:

* ruma-events now supports all events according to r0.3.0 of the Matrix client-server specification.
* Added new event: `m.room.pinned_events`.
* Added new event: `m.direct`.

Bug fixes:

* Several places where struct fields used the wrong key when serialized to JSON have been corrected.
* Fixed grammar issues in documentation.

# 0.9.0

Improvements:

* Added default values for various power level attributes.
* Removed Serde trait bounds on `StrippedStateContent`'s generic parameter.
* Updated to version 0.4 of ruma-signatures.

# 0.8.0

Breaking changes

* Updated serde to the 1.0 series.

# 0.7.0

Bug fixes:

* Make the `federate` field optional when creating a room.

# 0.6.0

Breaking changes:

* Updated ruma-identifiers to the 0.9 series.


# 0.5.0

Breaking changes:

* Updated ruma-identifiers to the 0.8 series.

# 0.4.1

Improvements:

* Relaxed version constraints on dependent crates to allow updating to new patch level versions.

# 0.4.0

Breaking changes:

* Updated serde to the 0.9 series.

The public API remains the same.

# 0.3.0

Improvements:

* `ruma_events::presence::PresenceState` now implements `Display` and `FromStr`.

# 0.2.0

Improvements:

* Added missing "stripped" versions of some state events.
* All "stripped" versions of state events are now serializable.


# 0.1.0

Initial release.<|MERGE_RESOLUTION|>--- conflicted
+++ resolved
@@ -1,6 +1,5 @@
 # [unreleased]
 
-<<<<<<< HEAD
 Breaking changes:
 
 - Remove `event_id` methods from relation types
@@ -10,10 +9,9 @@
 - Don't fail event content parsing on invalid relation
   - We previously already accepted custom or slightly malformed relations
   - Now, even invalid / missing `rel_type` and `event_id` are accepted
-=======
+
 # 0.27.11
 
->>>>>>> 5b6bb263
 - Add unstable support for `m.call.notify` events
   (unstable type `org.matrix.msc4075.call.notify`)
 
