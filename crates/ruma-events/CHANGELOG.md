--- conflicted
+++ resolved
@@ -1,6 +1,5 @@
 # [unreleased]
 
-<<<<<<< HEAD
 Breaking changes:
 
 - Zeroize the secret key contained in JsonWebKey if the struct gets dropped.
@@ -71,10 +70,6 @@
   deprecated in Matrix 1.3.
 - The `sender_key` field of `RequestedKeyInfo` is now optional. It was deprecated in Matrix 1.3.
 
-Bug fixes:
-
-- Fix the deserialization of `RedactedRoomJoinRulesEventContent`.
-
 Improvements:
 
 - Remove the `pdu` module and the corresponding `unstable-pdu` cargo feature. As far as we know, it
@@ -102,7 +97,6 @@
 - Add `additional_creators` field to `RoomCreateEventContent`, used to optionally specify
   additional creators of a room.
 
-=======
 # 0.30.5
 
 Bug fixes:
@@ -113,7 +107,6 @@
   an empty string. It is optional since Matrix 1.3.
 - Fix the deserialization of `RedactedRoomJoinRulesEventContent`.
 
->>>>>>> d00e2e64
 # 0.30.4
 
 Bug fixes:
