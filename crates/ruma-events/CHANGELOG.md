--- conflicted
+++ resolved
@@ -90,12 +90,9 @@
 - `m.space.child` events can be sorted with the algorithm defined in the spec by using the new
   `SpaceChildOrd` trait and `SpaceChildOrdHelper` type, and `HierarchySpaceChildEvent` specifically
   now implements `Ord` using the aforementioned trait.
-<<<<<<< HEAD
 - Implement types for encrypted state events, according to MSC3414.
-=======
 - Add `additional_creators` field to `RoomCreateEventContent`, used to optionally specify
   additional creators of a room.
->>>>>>> acc20cf7
 
 # 0.30.4
 
