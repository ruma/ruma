# [unreleased]

<<<<<<< HEAD
Breaking changes:

- The `store_invitation`, `check_public_key_validity`, `get_public_key` and
  `validate_ephemeral_key` endpoints use `IdentityServerBase64PublicKey` instead
  of `Base64` for the public keys, to avoid deserialization errors when public
  keys encoded using URL-safe base64 is encountered.
- `get_supported_versions::Response::known_versions()` was replaced by
  `as_supported_versions()` which returns a `SupportedVersions`.
- Update the endpoint metadata definitions to use the new syntax for variables.

Improvements:

- Implement `From<store_invitation::v2::Response>` for
  `RoomThirdPartyEventContent`.
=======
# 0.11.1

Improvements:

- Add `get_supported_versions::Response::as_supported_versions()`.
>>>>>>> e0a824bc

# 0.11.0

Improvements:

- The `unstable-exhaustive-types` cargo feature was replaced by the
  `ruma_unstable_exhaustive_types` compile-time `cfg` setting. Like all `cfg`
  settings, it can be enabled at compile-time with the `RUSTFLAGS` environment
  variable, or inside `.cargo/config.toml`. It can also be enabled by setting
  the `RUMA_UNSTABLE_EXHAUSTIVE_TYPES` environment variable.

# 0.10.0

Breaking changes:

- Change type of `client_secret` field in `ThreePidOwnershipProof`
  from `Box<ClientSecret>` to `OwnedClientSecret`

# 0.9.0

Breaking changes:

- The http crate had a major version bump to version 1.1

Improvements:

- The type returned by `get_supported_versions::known_versions()` was simplified

# 0.8.0

Breaking changes:

* Fix the format of the keys in `invitation::store_invitation::v2::PublicKeys` according to a spec
  clarification

# 0.7.1

Improvements:

* Update links to the latest version of the Matrix spec

# 0.7.0

No changes for this version

# 0.6.0

Breaking changes:

* Upgrade dependencies

# 0.5.0

Breaking changes:

* Rename `status` to `discovery`

Improvements:

* Add `room_type` to `store_invitation::Request` according to MSC3288
* Add `discovery::get_supported_versions` according to MSC2320

# 0.4.0

Breaking changes:

* Borrow `mxid` in `invitation::sign_invitation_ed25519::v2::Request`

# 0.3.0

Breaking changes:

* Upgrade dependencies

Improvements:

* Add more endpoints:
  
  ```rust
  association::unbind_3pid::v2,
  invitation::store_invitation::v2
  ```

# 0.2.0

Breaking changes:

* Make `tos::get_terms_of_service::v2::Policies` non-exhaustive

Improvements:

* Add more endpoints:

  ```rust
  association::{
      check_3pid_validity::v2,
      bind_3pid::v2,
  },
  invitation::sign_invitation_ed25519::v2,
  ```

# 0.1.0

Breaking changes:

* Upgrade public dependencies

Improvements:

* Add more endpoints:
  ```rust
  association::{
      email::{
          create_email_validation_session::v2,
          validate_email::v2,
          validate_email_by_end_user::v2,
      },
      msisdn::{
          create_msisdn_validation_session::v2,
          validate_msisdn::v2,
          validate_msisdn_by_phone_number::v2,
      },
  },
  key::{
      check_public_key_validity::v2,
      get_public_key::v2,
      validate_ephemeral_key::v2,
  },
  lookup::{
      get_hash_parameters::v2,
      lookup_3pid::v2,
  },
  status::v2,
  tos::{
      accept_terms_of_service::v2,
      get_terms_of_service::v2,
  }
  ```

# 0.0.1

Initial release with the following endpoints:

```rust
authentication::{get_account_information::v2, logout::v2, register::v2}
```<|MERGE_RESOLUTION|>--- conflicted
+++ resolved
@@ -1,27 +1,25 @@
 # [unreleased]
 
-<<<<<<< HEAD
 Breaking changes:
 
 - The `store_invitation`, `check_public_key_validity`, `get_public_key` and
   `validate_ephemeral_key` endpoints use `IdentityServerBase64PublicKey` instead
   of `Base64` for the public keys, to avoid deserialization errors when public
   keys encoded using URL-safe base64 is encountered.
-- `get_supported_versions::Response::known_versions()` was replaced by
-  `as_supported_versions()` which returns a `SupportedVersions`.
+- `get_supported_versions::Response::known_versions()` was removed.
+  `as_supported_versions()` should be used instead.
 - Update the endpoint metadata definitions to use the new syntax for variables.
 
 Improvements:
 
 - Implement `From<store_invitation::v2::Response>` for
   `RoomThirdPartyEventContent`.
-=======
+
 # 0.11.1
 
 Improvements:
 
 - Add `get_supported_versions::Response::as_supported_versions()`.
->>>>>>> e0a824bc
 
 # 0.11.0
 
