# [unreleased]

<<<<<<< HEAD
Upgrade `ruma-events` and re-export its new `unstable-msc4075` feature.
=======
# 0.9.3

Upgrade `ruma-client-api` and re-export its new `unstable-msc3983` feature.
>>>>>>> 6639c727

# 0.9.2

Upgrade `ruma-events` and re-export its new `unstable-msc3401` feature.

# 0.9.1

This release only exists to regenerate documentation to pull in the latest
version of `ruma-events` for the `events` module.

# 0.9.0

- Bump MSRV to 1.70

# 0.8.2

Please refer to the changelogs of:

* ruma-common 0.11.3
* ruma-client-api 0.16.1
* ruma-federation-api 0.7.1
* ruma-identifiers-validation 0.9.1

# 0.8.1

Add the `server-util` feature, which activates a re-export of the new
`ruma_server_util` crate under `ruma::server_util`.

# 0.8.0

Please refer to the changelogs of:

* ruma-common 0.11.0
* ruma-appservice-api 0.8.0
* ruma-client-api 0.16.0
* ruma-federation-api 0.7.0
* ruma-server-util 0.1.0
* ruma-state-res 0.9.0

# 0.7.4

Improvements:

* Fix missing re-exports from `ruma-common`
* Upgrade `ruma-client-api` minimum version to 0.15.1

# 0.7.3

Upgrades ruma-common minimum version to 0.10.3.

# 0.7.2

Upgrades ruma-common minimum version to 0.10.2.

# 0.7.1

Upgrades ruma-common minimum version to 0.10.1.

# 0.7.0

Breaking changes:

* The `receipt` module is no longer exported.
  * `ReceiptType` has been split into two types under `events` and `api::client`.

# 0.6.3

Bug fixes:

* Fix serialization and deserialization of events with a dynamic `event_type`

Improvements:

* Add `From<&UserId>` and `From<&OwnedUserId>` implementations for `UserIdentifier`
* Add `UserIdentifier::email` constructor

# 0.6.2

Improvements:

* Add `StrippedPowerLevelsEvent::power_levels`
* Add (`Sync`)`RoomMemberEvent::membership`
* Export `events::room::member::Change`
  * Prior to this, you couldn't actually do anything with the
    `membership_change` functions on various member event types

# 0.6.1

Improvements:

* Re-export `ruma-common`s `js` Cargo feature

# 0.6.0

Please refer to the changelogs of:

* ruma-common 0.9.0
* ruma-client-api 0.14.0
* ruma-federation-api 0.5.0
* ruma-identity-service-api 0.5.0
* ruma-state-res 0.7.0

# 0.5.0

Please refer to the changelogs of:

* ruma-identifiers 0.21.0 and 0.22.0
* ruma-common 0.7.0 and 0.8.0
* ruma-events 0.25.0 and 0.26.0
* ruma-appservice-api 0.5.0
* ruma-client-api 0.13.0
* ruma-federation-api 0.4.0
* ruma-identity-service-api 0.4.0
* ruma-push-gateway-api 0.4.0
* ruma-client 0.8.0
* ruma-serde 0.6.0
* ruma-signatures 0.10.0
* ruma-state-res 0.6.0

# 0.4.0

Breaking changes:

* Upgrade ruma-state-res to 0.4.0
  * If you are not using state-res, there is no need to upgrade

# 0.3.0

Breaking changes:

* Upgrade sub-crates. The relevant breaking changes can be found in the changelogs of
  * ruma-events 0.24.1 (0.24.0 was yanked)
  * ruma-appservice-api 0.4.0
  * ruma-client-api 0.12.0
  * ruma-federation-api 0.3.0
  * ruma-identity-service-api 0.3.0
  * ruma-push-gateway-api 0.3.0
  * ruma-signatures 0.9.0
  * ruma-state-res 0.3.0

# 0.2.0

Breaking changes:

* Upgrade sub-crates. The relevant breaking changes can be found in the changelogs of
  * ruma-events 0.23.0
  * ruma-appservice-api 0.3.0
  * ruma-client-api 0.11.0
  * ruma-federation-api 0.2.0
  * ruma-identity-service-api 0.2.0
  * ruma-push-gateway-api 0.2.0
  * ruma-signatures 0.8.0
  * ruma-state-res 0.2.0

# 0.1.2

Improvements:

* Bump version of `ruma-common` and `ruma-client-api`, switching the canonical
  location of `ThirdPartyIdentifier`
  (now `ruma::thirdparty::ThirdPartyIdentifier`)

  For backwards compatibility, it is still available at the old path in
  `ruma::client::api::r0::contact::get_contacts`

# 0.1.1

Improvements:

* Bump versions of `ruma-client-api` and `ruma-events` for unstable spaces
  support

# 0.1.0

First release with non-prerelease dependencies! 🎉<|MERGE_RESOLUTION|>--- conflicted
+++ resolved
@@ -1,12 +1,10 @@
 # [unreleased]
 
-<<<<<<< HEAD
 Upgrade `ruma-events` and re-export its new `unstable-msc4075` feature.
-=======
+
 # 0.9.3
 
 Upgrade `ruma-client-api` and re-export its new `unstable-msc3983` feature.
->>>>>>> 6639c727
 
 # 0.9.2
 
