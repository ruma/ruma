--- conflicted
+++ resolved
@@ -1,6 +1,5 @@
 # [unreleased]
 
-<<<<<<< HEAD
 - The deprecated global `compat` cargo feature was removed. The `compat-*` cargo
   features need to be enabled individually.
 - The `unstable-unspecified` cargo feature was removed.
@@ -10,7 +9,7 @@
   feature was removed. `XMatrix` is available in the
   `api::federation::authentication` module.
 - Bump MSRV to 1.82
-=======
+
 # 0.12.4
 
 Please refer to the changelogs of:
@@ -20,7 +19,6 @@
 - ruma-federation-api 0.11.2
 - ruma-client-api 0.20.4
 - ruma-identity-service-api 0.11.1
->>>>>>> e0a824bc
 
 # 0.12.3
 
