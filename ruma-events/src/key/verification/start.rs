--- conflicted
+++ resolved
@@ -30,11 +30,7 @@
 #[non_exhaustive]
 pub struct MSasV1Content {
     /// The device ID which is initiating the process.
-<<<<<<< HEAD
-    pub from_device: DeviceId,
-=======
-    pub(crate) from_device: Box<DeviceId>,
->>>>>>> 60238bbb
+    pub from_device: Box<DeviceId>,
 
     /// An opaque identifier for the verification process.
     ///
@@ -111,7 +107,6 @@
     /// `MessageAuthenticationCode::HkdfHmacSha256`.
     /// * `short_authentication_string` does not include `ShortAuthenticationString::Decimal`.
     pub fn new(options: MSasV1ContentOptions) -> Result<Self, InvalidInput> {
-<<<<<<< HEAD
         if !options.key_agreement_protocols.contains(&KeyAgreementProtocol::Curve25519)
             && !options
                 .key_agreement_protocols
@@ -119,11 +114,7 @@
         {
             return Err(InvalidInput("`key_agreement_protocols` must contain at \
                                     least `KeyAgreementProtocol::Curve25519` or \
-                                    `KeyAgreementProtocol::Curve25519HkdfSha256`".to_string()));
-=======
-        if !options.key_agreement_protocols.contains(&KeyAgreementProtocol::Curve25519) {
-            return Err(InvalidInput("`key_agreement_protocols` must contain at least `KeyAgreementProtocol::Curve25519`".into()));
->>>>>>> 60238bbb
+                                    `KeyAgreementProtocol::Curve25519HkdfSha256`".into()));
         }
 
         if !options.hashes.contains(&HashAlgorithm::Sha256) {
@@ -136,21 +127,13 @@
             .message_authentication_codes
             .contains(&MessageAuthenticationCode::HkdfHmacSha256)
         {
-<<<<<<< HEAD
             return Err(InvalidInput("`message_authentication_codes` must contain \
-                                    at least `MessageAuthenticationCode::HkdfHmacSha256`".to_string()));
+                                    at least `MessageAuthenticationCode::HkdfHmacSha256`".into()));
         }
 
         if !options.short_authentication_string.contains(&ShortAuthenticationString::Decimal) {
             return Err(InvalidInput("`short_authentication_string` must contain \
-                                    at least `ShortAuthenticationString::Decimal`".to_string()));
-=======
-            return Err(InvalidInput("`message_authentication_codes` must contain at least `MessageAuthenticationCode::HkdfHmacSha256`".into()));
-        }
-
-        if !options.short_authentication_string.contains(&ShortAuthenticationString::Decimal) {
-            return Err(InvalidInput("`short_authentication_string` must contain at least `ShortAuthenticationString::Decimal`".into()));
->>>>>>> 60238bbb
+                                    at least `ShortAuthenticationString::Decimal`".into()));
         }
 
         Ok(Self {
