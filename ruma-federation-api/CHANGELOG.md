--- conflicted
+++ resolved
@@ -20,12 +20,9 @@
   },
   membership::create_invite::{v1, v2},
   membership::create_join_event::v2,
-<<<<<<< HEAD
-  thirdparty::bind_callback::v1,
-=======
   membership::get_leave_event::v1,
   membership::create_leave_event::{v1, v2},
->>>>>>> 1aa8b748
+  thirdparty::bind_callback::v1,
   ```
 
 # 0.0.3
